--- conflicted
+++ resolved
@@ -10,12 +10,6 @@
 from pathlib import Path
 from ichor import in_main
 
-<<<<<<< HEAD
-filetrace = [i.filename for i in inspect.stack(0)]
-in_main._IN_MAIN = os.path.relpath(filetrace[-1], Path(__file__).parent) == (
-    Path("..") / "ichor3.py"
-)
-=======
 filetrace = [i.filename for i in inspect.stack(0)] # returns a list of the full paths to the files which are executed, we do not want extra context lines so set to 0
 
 # doing this prevent Arguments from being ran when using ichor as a library only.
@@ -24,7 +18,6 @@
 # in_main._IN_MAIN = os.path.relpath(filetrace[-1], Path(__file__).parent) == (Path('..') / 'ichor3.py')
 in_main._IN_MAIN = Path(filetrace[-1]).name == Path("ichor3.py")
 
->>>>>>> 324b50b9
 
 from ichor.globals import GLOBALS
 
