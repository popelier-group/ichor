--- conflicted
+++ resolved
@@ -1,60 +1,57 @@
-from pathlib import Path
-from typing import List, Optional
-
-from ichor.common.functools import classproperty
-<<<<<<< HEAD
-from ichor.globals import GLOBALS
-=======
-from ichor.modules import Modules
-from ichor.submission_script.aimall_command import AIMAllCommand
-from ichor.submission_script.command_line import CommandLine
-from ichor.submission_script.pandora_command import PandoraMorfiCommand
->>>>>>> 2370a802
-
-
-class NoInputs(Exception):
-    pass
-
-
-class MorfiCommand(CommandLine):
-    def __init__(
-        self,
-        morfi_input: Path,
-        aimall_wfn: Optional[Path] = None,
-        atoms: Optional[List[str]] = None,
-    ):
-        self.pandora_command = PandoraMorfiCommand(morfi_input)
-        self.aimall_command = (
-            AIMAllCommand(aimall_wfn, atoms=atoms)
-            if aimall_wfn is not None
-            else None
-        )
-
-    @classproperty
-    def modules(self) -> Modules:
-        return PandoraMorfiCommand.modules + AIMAllCommand.modules
-
-    @property
-    def ncores(self):
-        return GLOBALS.MORFI_NCORES
-
-    @property
-    def data(self) -> List[str]:
-        data = self.pandora_command.data
-        if self.aimall_command is not None:
-            data += self.aimall_command.data
-        return data
-
-    def command(self) -> str:
-        return ""
-
-    def repr(self, variables: List[str]) -> str:
-        repr = self.pandora_command.repr(
-            variables[: self.pandora_command.ndata]
-        )
-        if self.aimall_command is not None:
-            repr += "\n"
-            repr += self.aimall_command.repr(
-                variables[self.pandora_command.ndata :]
-            )
-        return repr
+from pathlib import Path
+from typing import List, Optional
+
+from ichor.common.functools import classproperty
+from ichor.globals import GLOBALS
+from ichor.modules import Modules
+from ichor.submission_script.aimall_command import AIMAllCommand
+from ichor.submission_script.command_line import CommandLine
+from ichor.submission_script.pandora_command import PandoraMorfiCommand
+
+
+class NoInputs(Exception):
+    pass
+
+
+class MorfiCommand(CommandLine):
+    def __init__(
+        self,
+        morfi_input: Path,
+        aimall_wfn: Optional[Path] = None,
+        atoms: Optional[List[str]] = None,
+    ):
+        self.pandora_command = PandoraMorfiCommand(morfi_input)
+        self.aimall_command = (
+            AIMAllCommand(aimall_wfn, atoms=atoms)
+            if aimall_wfn is not None
+            else None
+        )
+
+    @classproperty
+    def modules(self) -> Modules:
+        return PandoraMorfiCommand.modules + AIMAllCommand.modules
+
+    @property
+    def ncores(self):
+        return GLOBALS.MORFI_NCORES
+
+    @property
+    def data(self) -> List[str]:
+        data = self.pandora_command.data
+        if self.aimall_command is not None:
+            data += self.aimall_command.data
+        return data
+
+    def command(self) -> str:
+        return ""
+
+    def repr(self, variables: List[str]) -> str:
+        repr = self.pandora_command.repr(
+            variables[: self.pandora_command.ndata]
+        )
+        if self.aimall_command is not None:
+            repr += "\n"
+            repr += self.aimall_command.repr(
+                variables[self.pandora_command.ndata :]
+            )
+        return repr