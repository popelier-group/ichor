--- conflicted
+++ resolved
@@ -1,4 +1,3 @@
-<<<<<<< HEAD
 from pathlib import Path
 from typing import List, Optional
 
@@ -8,7 +7,7 @@
 from ichor.submission_script.check_manager import CheckManager
 from ichor.submission_script.command_line import CommandLine, SubmissionError
 
-
+# matt_todo: I think gaussian.py is a bit ambiguous name. Make into something like aimall_submission_script.py to be more precise.
 class GaussianCommand(CommandLine):
     def __init__(
         self,
@@ -22,86 +21,18 @@
 
     @property
     def data(self) -> List[str]:
-        return [str(self.gjf_file.absolute()), str(self.gjf_output.absolute())]
-
-    @classproperty
-    def modules(self) -> Modules:
-        return GaussianModules
-
-    @classproperty
-    def command(self) -> str:
-        from ichor.globals import GLOBALS
-
-        if GLOBALS.MACHINE is Machine.csf3:
-            return "$g09root/g09/g09"
-        elif GLOBALS.MACHINE is Machine.ffluxlab:
-            return "g09"
-        elif GLOBALS.MACHINE is Machine.local:
-            return "g09_test"
-        raise SubmissionError(
-            f"Command not defined for '{self.__name__}' on '{GLOBALS.MACHINE.name}'"
-        )
-
-    @classproperty
-    def ncores(self) -> int:
-        from ichor.globals import GLOBALS
-
-        return GLOBALS.GAUSSIAN_CORE_COUNT
-
-    def repr(self, variables: List[str]) -> str:
-        cmd = f"{self.command} {variables[0]} {variables[1]}"
-
-        if self.check:
-            from ichor.globals import GLOBALS
-
-            cm = CheckManager(
-                check_function="check_gaussian_output",
-                check_args=[variables[0]],
-                ntimes=GLOBALS.GAUSSIAN_N_TRIES,
-            )
-            return cm.check(cmd)
-        else:
-            return cmd
-=======
-from pathlib import Path
-from typing import List, Optional
-
-from ichor.common.functools import classproperty
-from ichor.globals import Machine
-from ichor.modules import GaussianModules, Modules
-from ichor.submission_script.check_manager import CheckManager
-from ichor.submission_script.command_line import CommandLine, SubmissionError
-
-# matt_todo: What do you think about naming these GaussianJob, AIMALLJob, etc. Why is it names command?
-class GaussianCommand(CommandLine):
-    """Class used to construct a Gaussian Job. Jobs are submitted using the `SubmissionScript` class.
-    
-    :param gjf_file: Path object to a gjf file
-    :param gjf_output: Optional Path to a Gaussian output file. Default is None as self.gjf_output is set to gjf_file with suffix .gau
-    :param check: Whether or not to check that the outputs of the job are correct or the job needs to be ran again. Default True.
-    """
-    def __init__(
-        self,
-        gjf_file: Path,
-        gjf_output: Optional[Path] = None,
-        check: bool = True,
-    ):
-        self.gjf_file = gjf_file
-        self.gjf_output = gjf_output or gjf_file.with_suffix(".gau")
-        self.check = check
-
-    @property
-    def data(self) -> List[str]:
+        # matt_todo: What is the difference between .gau and .wfn files. Maybe mention is somewhere in the documentation.
         """Return a list of the absolute paths of the Gaussian input file (.gjf) and the output file (.gau)"""
         return [str(self.gjf_file.absolute()), str(self.gjf_output.absolute())]
 
     @classproperty
     def modules(self) -> Modules:
+        """ Returns the modules that need to be loaded in order for Gaussian to work on a specific machine"""
         return GaussianModules
 
     @classproperty
     def command(self) -> str:
-        """Returns the command used to run Gaussian on different systems."""
+        """Returns the command used to run Gaussian on different machines."""
         from ichor.globals import GLOBALS
 
         if GLOBALS.MACHINE is Machine.csf3:
@@ -127,7 +58,8 @@
         then the corres
         """
 
-        # matt_todo: maybe check if there is the corrent number of arrays is passed here.
+        # matt_todo: maybe add a check to see if the correct number of arrays is passed in.
+
         cmd = f"{self.command} {variables[0]} {variables[1]}"  # variables[0] ${arr1[$SGE_TASK_ID-1]}, variables[1] ${arr2[$SGE_TASK_ID-1]}
 
         if self.check:
@@ -140,5 +72,4 @@
             )
             return cm.check(cmd)
         else:
-            return cmd
->>>>>>> 40a9e1b4
+            return cmd