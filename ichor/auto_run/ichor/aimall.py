--- conflicted
+++ resolved
@@ -1,4 +1,3 @@
-<<<<<<< HEAD
 from pathlib import Path
 from typing import Optional
 
@@ -8,30 +7,7 @@
 from ichor.submission_script import (SCRIPT_NAMES, ICHORCommand,
                                      SubmissionScript, TimingManager)
 
-
-def submit_wfns(
-    directory: Path,
-    atoms: Optional[MutableValue],
-    hold: Optional[JobID] = None,
-) -> Optional[JobID]:
-    submission_script = SubmissionScript(SCRIPT_NAMES["ichor"]["aimall"])
-    ichor_command = ICHORCommand()
-    ichor_command.run_function("submit_wfns", str(directory), atoms.value)
-    with TimingManager(submission_script, message="Submitting WFNs"):
-        submission_script.add_command(ichor_command)
-    submission_script.write()
-    return submission_script.submit(hold=hold)
-=======
-from ichor.common.types.mutable_value import MutableValue
-from pathlib import Path
-from typing import Optional
-
-from ichor.batch_system import JobID
-from ichor.submission_script import (SCRIPT_NAMES, ICHORCommand,
-                                     SubmissionScript, TimingManager)
-from ichor.common.types import MutableValue
-
-# matt_todo: Rename this file/function
+# matt_todo: better naming for file and function
 def submit_wfns(
     directory: Path,
     atoms: Optional[MutableValue],
@@ -44,5 +20,4 @@
     with TimingManager(submission_script, message="Submitting WFNs"):
         submission_script.add_command(ichor_command)
     submission_script.write()
-    return submission_script.submit(hold=hold)
->>>>>>> 40a9e1b4
+    return submission_script.submit(hold=hold)