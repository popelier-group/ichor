<<<<<<< HEAD
import json
from typing import Dict

import numpy as np
import numpy.linalg as la
from scipy.spatial.distance import cdist

from ichor.adaptive_sampling.expected_improvement import ExpectedImprovement
from ichor.atoms import ListOfAtoms
from ichor.common.io import mkdir
from ichor.models import Model, ModelsResult


def B(model: Model) -> float:
    return np.matmul(
        (
            la.inv(
                np.matmul(
                    np.matmul(np.ones((1, model.ntrain)), model.invR),
                    np.ones((model.ntrain, 1)),
                )
            )
        ),
        np.matmul(np.matmul(np.ones((1, model.ntrain)), model.invR), model.y),
    ).item()


def H(ntrain: int) -> np.ndarray:
    return np.matmul(
        np.ones((ntrain, 1)),
        la.inv(np.matmul(np.ones((1, ntrain)), np.ones((ntrain, 1)))).item()
        * np.ones((1, ntrain)),
    )


def cross_validation(model: Model) -> np.ndarray:
    d = (model.y - B(model)).reshape((-1, 1))
    h = H(model.ntrain)

    cross_validation_error = np.empty(model.ntrain)
    for i in range(model.ntrain):
        cross_validation_error[i] = (
            np.matmul(
                model.invR[i, :],
                (d + (d[i] / h[i][i]) * h[:][i].reshape((-1, 1))),
            )
            / model.invR[i][i]
        ).item() ** 2
    return cross_validation_error


# def closest_point(point, model) -> int:


class MEPE(ExpectedImprovement):
    def __init__(self, models):
        ExpectedImprovement.__init__(self, models)

    def cv_error(self, x: Dict[str, np.ndarray]) -> ModelsResult:
        cv_errors = ModelsResult()
        for atom in self.models.atoms:
            atom_cv_errors = ModelsResult()
            for model in self.models[atom]:
                cv = cross_validation(model)
                distances = cdist(x[model.atom], model.x)
                atom_cv_errors[model.type] = cv[
                    distances.argmin(
                        axis=-1,
                    )
                ]
            cv_errors[atom] = atom_cv_errors
        return cv_errors

    def alpha(self) -> float:
        from ichor.globals import GLOBALS

        cv_errors_file = GLOBALS.FILE_STRUCTURE["cv_errors"]
        if not cv_errors_file.exists():
            return 0.5

        try:
            with open(cv_errors_file, "r") as f:
                obj = json.load(f)
                npoints = obj["added_points"]
                cv_errors = ModelsResult(obj["cv_errors"])
                predictions = ModelsResult(obj["predictions"])
        except json.JSONDecodeError:
            return 0.5

        alpha_sum = 0.0
        nalpha = 0
        for atom, data in predictions.items():
            for property, predicted_values in data.items():
                true_values = self.models[atom][property].y[-npoints:]
                true_error = (true_values - predicted_values) ** 2
                alpha_sum += np.sum(
                    0.99
                    * np.clip(
                        0.5 * true_error / np.array(cv_errors[atom][property]),
                        0.0,
                        1.0,
                    )
                )
                nalpha += len(true_values)
        return alpha_sum / nalpha

    def __call__(self, points: ListOfAtoms, npoints: int) -> np.ndarray:
        features_dict = self.models.get_features_dict(points)
        cv_errors = self.cv_error(features_dict)
        variance = self.models.variance(features_dict)
        alpha = self.alpha()
        epe = alpha * cv_errors - (1.0 - alpha) * variance

        epe = np.flip(np.argsort(epe.reduce(-1)), axis=-1)[:npoints]

        from ichor.globals import GLOBALS

        cv_file = GLOBALS.FILE_STRUCTURE["cv_errors"]
        mkdir(cv_file.parent)
        if cv_file.exists():
            cv_file.unlink()
        with open(cv_file, "w") as f:
            json.dump(
                {
                    "added_points": npoints,
                    "cv_errors": cv_errors[epe].to_list(),
                    "predictions": self.models.predict(features_dict)[
                        epe
                    ].to_list(),
                },
                f,
            )

        return epe
=======
import json
from typing import Dict

import numpy as np
import numpy.linalg as la
from scipy.spatial.distance import cdist

from ichor.adaptive_sampling.expected_improvement import ExpectedImprovement
from ichor.atoms import ListOfAtoms
from ichor.models import Model, ModelsResult

# matt_todo: This code needs links to papers where the formulas are found
def B(model: Model) -> float:
    return np.matmul(
        (
            la.inv(
                np.matmul(
                    np.matmul(np.ones((1, model.ntrain)), model.invR),
                    np.ones((model.ntrain, 1)),
                )
            )
        ),
        np.matmul(np.matmul(np.ones((1, model.ntrain)), model.invR), model.y),
    ).item()


def H(ntrain: int) -> np.ndarray:
    return np.matmul(
        np.ones((ntrain, 1)),
        la.inv(np.matmul(np.ones((1, ntrain)), np.ones((ntrain, 1)))).item()
        * np.ones((1, ntrain)),
    )


def cross_validation(model: Model) -> np.ndarray:
    d = (model.y - B(model)).reshape((-1, 1))
    h = H(model.ntrain)

    cross_validation_error = np.empty(model.ntrain)
    for i in range(model.ntrain):
        cross_validation_error[i] = (
            np.matmul(
                model.invR[i, :],
                (d + (d[i] / h[i][i]) * h[:][i].reshape((-1, 1))),
            )
            / model.invR[i][i]
        ).item() ** 2
    return cross_validation_error


# def closest_point(point, model) -> int:


class MEPE(ExpectedImprovement):
    def __init__(self, models):
        ExpectedImprovement.__init__(self, models)

    def cv_error(self, x: Dict[str, np.ndarray]) -> ModelsResult:
        cv_errors = ModelsResult()
        for atom in self.models.atoms:
            atom_cv_errors = ModelsResult()
            for model in self.models[atom]:
                cv = cross_validation(model)
                distances = cdist(x[model.atom], model.x)
                atom_cv_errors[model.type] = cv[distances.argmin(axis=-1,)]
            cv_errors[atom] = atom_cv_errors
        return cv_errors

    def alpha(self) -> float:
        from ichor.globals import GLOBALS

        cv_errors_file = GLOBALS.FILE_STRUCTURE["cv_errors"]
        if not cv_errors_file.exists():
            return 0.5

        with open(cv_errors_file, "r") as f:
            obj = json.load(f)
            npoints = obj["added_points"]
            cv_errors = ModelsResult(obj["cv_errors"])
            predictions = ModelsResult(obj["predictions"])

        alpha_sum = 0.0
        nalpha = 0
        for atom, data in predictions.items():
            for property, predicted_values in data.items():
                true_values = self.models[atom][property].y[-npoints:]
                true_error = (true_values - predicted_values) ** 2
                alpha_sum += np.sum(
                    0.99
                    * np.clip(
                        0.5 * true_error / np.array(cv_errors[atom][property]),
                        0.0,
                        1.0,
                    )
                )
                nalpha += len(true_values)
        return alpha_sum / nalpha

    def __call__(self, points: ListOfAtoms, npoints: int) -> np.ndarray:
        features_dict = self.models.get_features_dict(points)
        cv_errors = self.cv_error(features_dict)
        variance = self.models.variance(features_dict)
        alpha = self.alpha()
        epe = alpha * cv_errors - (1.0 - alpha) * variance

        epe = np.flip(np.argsort(epe.reduce(-1)), axis=-1)[:npoints]

        from ichor.globals import GLOBALS

        with open(GLOBALS.FILE_STRUCTURE["cv_errors"], "w") as f:
            json.dump(
                {
                    "added_points": npoints,
                    "cv_errors": cv_errors[epe].to_list(),
                    "predictions": self.models.predict(features_dict)[
                        epe
                    ].to_list(),
                },
                f,
            )

        return epe
>>>>>>> 40a9e1b4
<|MERGE_RESOLUTION|>--- conflicted
+++ resolved
@@ -1,259 +1,134 @@
-<<<<<<< HEAD
-import json
-from typing import Dict
-
-import numpy as np
-import numpy.linalg as la
-from scipy.spatial.distance import cdist
-
-from ichor.adaptive_sampling.expected_improvement import ExpectedImprovement
-from ichor.atoms import ListOfAtoms
-from ichor.common.io import mkdir
-from ichor.models import Model, ModelsResult
-
-
-def B(model: Model) -> float:
-    return np.matmul(
-        (
-            la.inv(
-                np.matmul(
-                    np.matmul(np.ones((1, model.ntrain)), model.invR),
-                    np.ones((model.ntrain, 1)),
-                )
-            )
-        ),
-        np.matmul(np.matmul(np.ones((1, model.ntrain)), model.invR), model.y),
-    ).item()
-
-
-def H(ntrain: int) -> np.ndarray:
-    return np.matmul(
-        np.ones((ntrain, 1)),
-        la.inv(np.matmul(np.ones((1, ntrain)), np.ones((ntrain, 1)))).item()
-        * np.ones((1, ntrain)),
-    )
-
-
-def cross_validation(model: Model) -> np.ndarray:
-    d = (model.y - B(model)).reshape((-1, 1))
-    h = H(model.ntrain)
-
-    cross_validation_error = np.empty(model.ntrain)
-    for i in range(model.ntrain):
-        cross_validation_error[i] = (
-            np.matmul(
-                model.invR[i, :],
-                (d + (d[i] / h[i][i]) * h[:][i].reshape((-1, 1))),
-            )
-            / model.invR[i][i]
-        ).item() ** 2
-    return cross_validation_error
-
-
-# def closest_point(point, model) -> int:
-
-
-class MEPE(ExpectedImprovement):
-    def __init__(self, models):
-        ExpectedImprovement.__init__(self, models)
-
-    def cv_error(self, x: Dict[str, np.ndarray]) -> ModelsResult:
-        cv_errors = ModelsResult()
-        for atom in self.models.atoms:
-            atom_cv_errors = ModelsResult()
-            for model in self.models[atom]:
-                cv = cross_validation(model)
-                distances = cdist(x[model.atom], model.x)
-                atom_cv_errors[model.type] = cv[
-                    distances.argmin(
-                        axis=-1,
-                    )
-                ]
-            cv_errors[atom] = atom_cv_errors
-        return cv_errors
-
-    def alpha(self) -> float:
-        from ichor.globals import GLOBALS
-
-        cv_errors_file = GLOBALS.FILE_STRUCTURE["cv_errors"]
-        if not cv_errors_file.exists():
-            return 0.5
-
-        try:
-            with open(cv_errors_file, "r") as f:
-                obj = json.load(f)
-                npoints = obj["added_points"]
-                cv_errors = ModelsResult(obj["cv_errors"])
-                predictions = ModelsResult(obj["predictions"])
-        except json.JSONDecodeError:
-            return 0.5
-
-        alpha_sum = 0.0
-        nalpha = 0
-        for atom, data in predictions.items():
-            for property, predicted_values in data.items():
-                true_values = self.models[atom][property].y[-npoints:]
-                true_error = (true_values - predicted_values) ** 2
-                alpha_sum += np.sum(
-                    0.99
-                    * np.clip(
-                        0.5 * true_error / np.array(cv_errors[atom][property]),
-                        0.0,
-                        1.0,
-                    )
-                )
-                nalpha += len(true_values)
-        return alpha_sum / nalpha
-
-    def __call__(self, points: ListOfAtoms, npoints: int) -> np.ndarray:
-        features_dict = self.models.get_features_dict(points)
-        cv_errors = self.cv_error(features_dict)
-        variance = self.models.variance(features_dict)
-        alpha = self.alpha()
-        epe = alpha * cv_errors - (1.0 - alpha) * variance
-
-        epe = np.flip(np.argsort(epe.reduce(-1)), axis=-1)[:npoints]
-
-        from ichor.globals import GLOBALS
-
-        cv_file = GLOBALS.FILE_STRUCTURE["cv_errors"]
-        mkdir(cv_file.parent)
-        if cv_file.exists():
-            cv_file.unlink()
-        with open(cv_file, "w") as f:
-            json.dump(
-                {
-                    "added_points": npoints,
-                    "cv_errors": cv_errors[epe].to_list(),
-                    "predictions": self.models.predict(features_dict)[
-                        epe
-                    ].to_list(),
-                },
-                f,
-            )
-
-        return epe
-=======
-import json
-from typing import Dict
-
-import numpy as np
-import numpy.linalg as la
-from scipy.spatial.distance import cdist
-
-from ichor.adaptive_sampling.expected_improvement import ExpectedImprovement
-from ichor.atoms import ListOfAtoms
-from ichor.models import Model, ModelsResult
-
-# matt_todo: This code needs links to papers where the formulas are found
-def B(model: Model) -> float:
-    return np.matmul(
-        (
-            la.inv(
-                np.matmul(
-                    np.matmul(np.ones((1, model.ntrain)), model.invR),
-                    np.ones((model.ntrain, 1)),
-                )
-            )
-        ),
-        np.matmul(np.matmul(np.ones((1, model.ntrain)), model.invR), model.y),
-    ).item()
-
-
-def H(ntrain: int) -> np.ndarray:
-    return np.matmul(
-        np.ones((ntrain, 1)),
-        la.inv(np.matmul(np.ones((1, ntrain)), np.ones((ntrain, 1)))).item()
-        * np.ones((1, ntrain)),
-    )
-
-
-def cross_validation(model: Model) -> np.ndarray:
-    d = (model.y - B(model)).reshape((-1, 1))
-    h = H(model.ntrain)
-
-    cross_validation_error = np.empty(model.ntrain)
-    for i in range(model.ntrain):
-        cross_validation_error[i] = (
-            np.matmul(
-                model.invR[i, :],
-                (d + (d[i] / h[i][i]) * h[:][i].reshape((-1, 1))),
-            )
-            / model.invR[i][i]
-        ).item() ** 2
-    return cross_validation_error
-
-
-# def closest_point(point, model) -> int:
-
-
-class MEPE(ExpectedImprovement):
-    def __init__(self, models):
-        ExpectedImprovement.__init__(self, models)
-
-    def cv_error(self, x: Dict[str, np.ndarray]) -> ModelsResult:
-        cv_errors = ModelsResult()
-        for atom in self.models.atoms:
-            atom_cv_errors = ModelsResult()
-            for model in self.models[atom]:
-                cv = cross_validation(model)
-                distances = cdist(x[model.atom], model.x)
-                atom_cv_errors[model.type] = cv[distances.argmin(axis=-1,)]
-            cv_errors[atom] = atom_cv_errors
-        return cv_errors
-
-    def alpha(self) -> float:
-        from ichor.globals import GLOBALS
-
-        cv_errors_file = GLOBALS.FILE_STRUCTURE["cv_errors"]
-        if not cv_errors_file.exists():
-            return 0.5
-
-        with open(cv_errors_file, "r") as f:
-            obj = json.load(f)
-            npoints = obj["added_points"]
-            cv_errors = ModelsResult(obj["cv_errors"])
-            predictions = ModelsResult(obj["predictions"])
-
-        alpha_sum = 0.0
-        nalpha = 0
-        for atom, data in predictions.items():
-            for property, predicted_values in data.items():
-                true_values = self.models[atom][property].y[-npoints:]
-                true_error = (true_values - predicted_values) ** 2
-                alpha_sum += np.sum(
-                    0.99
-                    * np.clip(
-                        0.5 * true_error / np.array(cv_errors[atom][property]),
-                        0.0,
-                        1.0,
-                    )
-                )
-                nalpha += len(true_values)
-        return alpha_sum / nalpha
-
-    def __call__(self, points: ListOfAtoms, npoints: int) -> np.ndarray:
-        features_dict = self.models.get_features_dict(points)
-        cv_errors = self.cv_error(features_dict)
-        variance = self.models.variance(features_dict)
-        alpha = self.alpha()
-        epe = alpha * cv_errors - (1.0 - alpha) * variance
-
-        epe = np.flip(np.argsort(epe.reduce(-1)), axis=-1)[:npoints]
-
-        from ichor.globals import GLOBALS
-
-        with open(GLOBALS.FILE_STRUCTURE["cv_errors"], "w") as f:
-            json.dump(
-                {
-                    "added_points": npoints,
-                    "cv_errors": cv_errors[epe].to_list(),
-                    "predictions": self.models.predict(features_dict)[
-                        epe
-                    ].to_list(),
-                },
-                f,
-            )
-
-        return epe
->>>>>>> 40a9e1b4
+import json
+from typing import Dict
+
+import numpy as np
+import numpy.linalg as la
+from scipy.spatial.distance import cdist
+
+from ichor.adaptive_sampling.expected_improvement import ExpectedImprovement
+from ichor.atoms import ListOfAtoms
+from ichor.common.io import mkdir
+from ichor.models import Model, ModelsResult
+
+# matt_todo: This code needs links to papers where the formulas are found
+def B(model: Model) -> float:
+    return np.matmul(
+        (
+            la.inv(
+                np.matmul(
+                    np.matmul(np.ones((1, model.ntrain)), model.invR),
+                    np.ones((model.ntrain, 1)),
+                )
+            )
+        ),
+        np.matmul(np.matmul(np.ones((1, model.ntrain)), model.invR), model.y),
+    ).item()
+
+
+def H(ntrain: int) -> np.ndarray:
+    return np.matmul(
+        np.ones((ntrain, 1)),
+        la.inv(np.matmul(np.ones((1, ntrain)), np.ones((ntrain, 1)))).item()
+        * np.ones((1, ntrain)),
+    )
+
+
+def cross_validation(model: Model) -> np.ndarray:
+    d = (model.y - B(model)).reshape((-1, 1))
+    h = H(model.ntrain)
+
+    cross_validation_error = np.empty(model.ntrain)
+    for i in range(model.ntrain):
+        cross_validation_error[i] = (
+            np.matmul(
+                model.invR[i, :],
+                (d + (d[i] / h[i][i]) * h[:][i].reshape((-1, 1))),
+            )
+            / model.invR[i][i]
+        ).item() ** 2
+    return cross_validation_error
+
+# matt_todo: this is not defined
+# def closest_point(point, model) -> int:
+
+
+class MEPE(ExpectedImprovement):
+    def __init__(self, models):
+        ExpectedImprovement.__init__(self, models)
+
+    def cv_error(self, x: Dict[str, np.ndarray]) -> ModelsResult:
+        cv_errors = ModelsResult()
+        for atom in self.models.atoms:
+            atom_cv_errors = ModelsResult()
+            for model in self.models[atom]:
+                cv = cross_validation(model)
+                distances = cdist(x[model.atom], model.x)
+                atom_cv_errors[model.type] = cv[
+                    distances.argmin(
+                        axis=-1,
+                    )
+                ]
+            cv_errors[atom] = atom_cv_errors
+        return cv_errors
+
+    def alpha(self) -> float:
+        from ichor.globals import GLOBALS
+
+        cv_errors_file = GLOBALS.FILE_STRUCTURE["cv_errors"]
+        if not cv_errors_file.exists():
+            return 0.5
+
+        try:
+            with open(cv_errors_file, "r") as f:
+                obj = json.load(f)
+                npoints = obj["added_points"]
+                cv_errors = ModelsResult(obj["cv_errors"])
+                predictions = ModelsResult(obj["predictions"])
+        except json.JSONDecodeError:
+            return 0.5
+
+        alpha_sum = 0.0
+        nalpha = 0
+        for atom, data in predictions.items():
+            for property, predicted_values in data.items():
+                true_values = self.models[atom][property].y[-npoints:]
+                true_error = (true_values - predicted_values) ** 2
+                alpha_sum += np.sum(
+                    0.99
+                    * np.clip(
+                        0.5 * true_error / np.array(cv_errors[atom][property]),
+                        0.0,
+                        1.0,
+                    )
+                )
+                nalpha += len(true_values)
+        return alpha_sum / nalpha
+
+    def __call__(self, points: ListOfAtoms, npoints: int) -> np.ndarray:
+        features_dict = self.models.get_features_dict(points)
+        cv_errors = self.cv_error(features_dict)
+        variance = self.models.variance(features_dict)
+        alpha = self.alpha()
+        epe = alpha * cv_errors - (1.0 - alpha) * variance
+
+        epe = np.flip(np.argsort(epe.reduce(-1)), axis=-1)[:npoints]
+
+        from ichor.globals import GLOBALS
+
+        cv_file = GLOBALS.FILE_STRUCTURE["cv_errors"]
+        mkdir(cv_file.parent)
+        if cv_file.exists():
+            cv_file.unlink()
+        with open(cv_file, "w") as f:
+            json.dump(
+                {
+                    "added_points": npoints,
+                    "cv_errors": cv_errors[epe].to_list(),
+                    "predictions": self.models.predict(features_dict)[
+                        epe
+                    ].to_list(),
+                },
+                f,
+            )
+
+        return epe