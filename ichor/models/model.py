<<<<<<< HEAD
from functools import wraps, cached_property

import numpy as np

from ichor.common.functools import classproperty
from ichor.common.str import get_digits
from ichor.files import File
from ichor.models.kernels import RBF, Kernel, RBFCyclic
from ichor.models.kernels.interpreter import KernelInterpreter
from ichor.models.mean import ConstantMean, Mean, ZeroMean
from ichor.typing import F


def check_x_2d(func: F) -> F:
    @wraps(func)
    def wrapper(self, x, *args, **kwargs):
        if x.ndim == 1:
            x = x[np.newaxis, :]
        return func(self, x, *args, **kwargs)

    return wrapper


class Model(File):
    system: str
    atom: str
    type: str

    nfeats: int
    ntrain: int

    mean: Mean
    k: Kernel

    x: np.ndarray
    y: np.ndarray
    weights: np.ndarray

    def __init__(self, path):
        File.__init__(self, path)

    def _read_file(self) -> None:
        kernel_composition = ""
        kernel_list = {}

        with open(self.path) as f:
            for line in f:
                if line.startswith("#"):
                    continue

                if "name" in line:
                    self.system = line.split()[1]
                    continue
                if "property" in line:
                    self.type = line.split()[1]
                    continue
                if line.startswith("atom"):
                    self.atom = line.split()[1]
                    continue

                if "number_of_features" in line:
                    self.nfeats = int(line.split()[1])
                if "number_of_training_points" in line:
                    self.ntrain = int(line.split()[1])

                if "[mean]" in line:
                    _ = next(f)
                    line = next(f)
                    self.mean = ConstantMean(float(line.split()[1]))

                if "composition" in line:
                    kernel_composition = line.split()[-1]

                if "[kernel." in line:
                    kernel_name = line.split(".")[-1].rstrip().rstrip("]")
                    line = next(f)
                    kernel_type = line.split()[-1].strip()

                    if kernel_type == "rbf":
                        _ = next(f)
                        _ = next(f)
                        line = next(f)
                        lengthscale = np.array(
                            [float(hp) for hp in line.split()[1:]]
                        )
                        # TODO: Change theta from FEREBUS to lengthscale to match label
                        kernel_list[kernel_name] = RBF(lengthscale)
                    elif kernel_type in [
                        "rbf-cyclic",
                        "rbf-cylic",
                    ]:  # Due to typo in FEREBUS 7.0
                        line = next(f)
                        line = next(f)
                        line = next(f)
                        lengthscale = np.array(
                            [float(hp) for hp in line.split()[1:]]
                        )
                        kernel_list[kernel_name] = RBFCyclic(lengthscale)

                if "[training_data.x]" in line:
                    line = next(f)
                    x = []
                    while line.strip() != "":
                        x += [[float(num) for num in line.split()]]
                        line = next(f)
                    self.x = np.array(x)

                if "[training_data.y]" in line:
                    line = next(f)
                    y = []
                    while line.strip() != "":
                        y += [float(line)]
                        line = next(f)
                    self.y = np.array(y)

                if "[weights]" in line:
                    line = next(f)
                    weights = []
                    while line.strip() != "":
                        weights += [float(line)]
                        try:
                            line = next(f)
                        except:
                            break
                    self.weights = np.array(weights)
                    self.weights = self.weights[:, np.newaxis]

        self.k = KernelInterpreter(kernel_composition, kernel_list).interpret()

    @classproperty
    def filetype(self) -> str:
        return ".model"

    def write(self) -> None:
        #TODO
        pass

    @cached_property
    def atom_num(self) -> int:
        return get_digits(self.atom)

    @cached_property
    def i(self) -> int:
        return self.atom_num - 1

    @check_x_2d
    def r(self, x: np.ndarray) -> np.ndarray:
        return self.k.r(self.x, x)

    @cached_property
    def R(self) -> np.ndarray:
        return self.k.R(self.x)

    @cached_property
    def invR(self) -> np.ndarray:
        return np.linalg.inv(self.R)

    @check_x_2d
    def predict(self, x: np.ndarray) -> np.ndarray:
        r = self.k.r(self.x, x)
        return (self.mean.value(x) + np.dot(r, self.weights)).flatten()
        # print(r)
        # quit()
        # self.mean.value(x) + np.matmul(r, self.weights)
        # print(self.weights)
        # return self.mean.value(x) + np.matmul(r.T, np.matmul(self.invR, self.y[:, np.newaxis] - self.mean.value(x)))

    @check_x_2d
    def variance(self, x: np.ndarray) -> np.ndarray:
        r = self.k.r(self.x, x).T
        invR = self.invR
        ones = np.ones((self.ntrain, 1))
        variance = np.empty(len(x))
        res3 = np.matmul(np.matmul(ones.T, invR), ones)

        # TODO: Remove loop
        for i, ri in enumerate(r):
            res1 = np.matmul(np.matmul(ri.T, invR), ri)
            res2 = (1.0 - np.matmul(np.matmul(ones.T, invR), ri)) ** 2
            variance[i] = 1.0 - res1 + res2 / res3
        return variance

    def __repr__(self):
        return (
            f"Model(system={self.system}, atom={self.atom}, type={self.type})"
        )
=======
from functools import wraps

import numpy as np

from ichor.common.functools import classproperty
from ichor.common.str import get_digits
from ichor.files import File
from ichor.models.kernels import RBF, Kernel, RBFCyclic
from ichor.models.kernels.interpreter import KernelInterpreter
from ichor.models.mean import ConstantMean, Mean, ZeroMean
from ichor.typing import F


def check_x_2d(func: F) -> F:
    @wraps(func)
    def wrapper(self, x, *args, **kwargs):
        if x.ndim == 1:
            x = x[np.newaxis, :]
        return func(self, x, *args, **kwargs)

    return wrapper


class Model(File):
    system: str
    atom: str
    type: str

    nfeats: int
    ntrain: int

    mean: Mean
    k: Kernel

    x: np.ndarray
    y: np.ndarray
    weights: np.ndarray

    def __init__(self, path):
        File.__init__(self, path)

    def _read_file(self) -> None:
        kernel_composition = ""
        kernel_list = {}

        with open(self.path) as f:
            for line in f:
                if line.startswith("#"):
                    continue

                if "name" in line:
                    self.system = line.split()[1]
                    continue
                if "property" in line:
                    self.type = line.split()[1]
                    continue
                if line.startswith("atom"):
                    self.atom = line.split()[1]
                    continue

                if "number_of_features" in line:
                    self.nfeats = int(line.split()[1])
                if "number_of_training_points" in line:
                    self.ntrain = int(line.split()[1])

                if "[mean]" in line:
                    _ = next(f)
                    line = next(f)
                    self.mean = ConstantMean(float(line.split()[1]))

                if "composition" in line:
                    kernel_composition = line.split()[-1]

                if "[kernel." in line:
                    kernel_name = line.split(".")[-1].rstrip().rstrip("]")
                    line = next(f)
                    kernel_type = line.split()[-1].strip()

                    if kernel_type == "rbf":
                        _ = next(f)
                        _ = next(f)
                        line = next(f)
                        lengthscale = np.array(
                            [float(hp) for hp in line.split()[1:]]
                        )
                        # TODO: Change theta from FEREBUS to lengthscale to match label
                        kernel_list[kernel_name] = RBF(lengthscale)
                    elif kernel_type in [
                        "rbf-cyclic",
                        "rbf-cylic",
                    ]:  # Due to typo in FEREBUS 7.0
                        line = next(f)
                        line = next(f)
                        line = next(f)
                        lengthscale = np.array(
                            [float(hp) for hp in line.split()[1:]]
                        )
                        kernel_list[kernel_name] = RBFCyclic(lengthscale)

                if "[training_data.x]" in line:
                    line = next(f)
                    x = []
                    while line.strip() != "":
                        x += [[float(num) for num in line.split()]]
                        line = next(f)
                    self.x = np.array(x)

                if "[training_data.y]" in line:
                    line = next(f)
                    y = []
                    while line.strip() != "":
                        y += [float(line)]
                        line = next(f)
                    self.y = np.array(y)

                if "[weights]" in line:
                    line = next(f)
                    weights = []
                    while line.strip() != "":
                        weights += [float(line)]
                        try:
                            line = next(f)
                        except:
                            break
                    self.weights = np.array(weights)
                    self.weights = self.weights[:, np.newaxis]

        self.k = KernelInterpreter(kernel_composition, kernel_list).interpret()

    @classproperty
    def filetype(self) -> str:
        return ".model"

    def write(self) -> None:
        #TODO
        pass

    def atom_num(self) -> int:
        return get_digits(self.atom)

    def i(self) -> int:
        return self.atom_num - 1

    @check_x_2d
    def r(self, x: np.ndarray) -> np.ndarray:
        return self.k.r(self.x, x)

    def R(self) -> np.ndarray:
        return self.k.R(self.x)

    def invR(self) -> np.ndarray:
        return np.linalg.inv(self.R)

    @check_x_2d
    def predict(self, x: np.ndarray) -> np.ndarray:
        r = self.k.r(self.x, x)
        # print(r)
        # quit()
        # self.mean.value(x) + np.matmul(r, self.weights)
        # print(self.weights)
        return self.mean.value(x) + np.matmul(r.T, np.matmul(self.invR, self.y[:, np.newaxis] - self.mean.value(x)))

    @check_x_2d
    def variance(self, x: np.ndarray) -> np.ndarray:
        r = self.k.r(self.x, x).T
        invR = self.invR
        ones = np.ones((self.ntrain, 1))
        variance = np.empty(len(x))
        res3 = np.matmul(np.matmul(ones.T, invR), ones)

        # TODO: Remove loop
        for i, ri in enumerate(r):
            res1 = np.matmul(np.matmul(ri.T, invR), ri)
            res2 = (1.0 - np.matmul(np.matmul(ones.T, invR), ri)) ** 2
            variance[i] = 1.0 - res1 + res2 / res3
        return variance

    def __repr__(self):
        return (
            f"Model(system={self.system}, atom={self.atom}, type={self.type})"
        )
>>>>>>> 6db0dd09
<|MERGE_RESOLUTION|>--- conflicted
+++ resolved
@@ -1,191 +1,3 @@
-<<<<<<< HEAD
-from functools import wraps, cached_property
-
-import numpy as np
-
-from ichor.common.functools import classproperty
-from ichor.common.str import get_digits
-from ichor.files import File
-from ichor.models.kernels import RBF, Kernel, RBFCyclic
-from ichor.models.kernels.interpreter import KernelInterpreter
-from ichor.models.mean import ConstantMean, Mean, ZeroMean
-from ichor.typing import F
-
-
-def check_x_2d(func: F) -> F:
-    @wraps(func)
-    def wrapper(self, x, *args, **kwargs):
-        if x.ndim == 1:
-            x = x[np.newaxis, :]
-        return func(self, x, *args, **kwargs)
-
-    return wrapper
-
-
-class Model(File):
-    system: str
-    atom: str
-    type: str
-
-    nfeats: int
-    ntrain: int
-
-    mean: Mean
-    k: Kernel
-
-    x: np.ndarray
-    y: np.ndarray
-    weights: np.ndarray
-
-    def __init__(self, path):
-        File.__init__(self, path)
-
-    def _read_file(self) -> None:
-        kernel_composition = ""
-        kernel_list = {}
-
-        with open(self.path) as f:
-            for line in f:
-                if line.startswith("#"):
-                    continue
-
-                if "name" in line:
-                    self.system = line.split()[1]
-                    continue
-                if "property" in line:
-                    self.type = line.split()[1]
-                    continue
-                if line.startswith("atom"):
-                    self.atom = line.split()[1]
-                    continue
-
-                if "number_of_features" in line:
-                    self.nfeats = int(line.split()[1])
-                if "number_of_training_points" in line:
-                    self.ntrain = int(line.split()[1])
-
-                if "[mean]" in line:
-                    _ = next(f)
-                    line = next(f)
-                    self.mean = ConstantMean(float(line.split()[1]))
-
-                if "composition" in line:
-                    kernel_composition = line.split()[-1]
-
-                if "[kernel." in line:
-                    kernel_name = line.split(".")[-1].rstrip().rstrip("]")
-                    line = next(f)
-                    kernel_type = line.split()[-1].strip()
-
-                    if kernel_type == "rbf":
-                        _ = next(f)
-                        _ = next(f)
-                        line = next(f)
-                        lengthscale = np.array(
-                            [float(hp) for hp in line.split()[1:]]
-                        )
-                        # TODO: Change theta from FEREBUS to lengthscale to match label
-                        kernel_list[kernel_name] = RBF(lengthscale)
-                    elif kernel_type in [
-                        "rbf-cyclic",
-                        "rbf-cylic",
-                    ]:  # Due to typo in FEREBUS 7.0
-                        line = next(f)
-                        line = next(f)
-                        line = next(f)
-                        lengthscale = np.array(
-                            [float(hp) for hp in line.split()[1:]]
-                        )
-                        kernel_list[kernel_name] = RBFCyclic(lengthscale)
-
-                if "[training_data.x]" in line:
-                    line = next(f)
-                    x = []
-                    while line.strip() != "":
-                        x += [[float(num) for num in line.split()]]
-                        line = next(f)
-                    self.x = np.array(x)
-
-                if "[training_data.y]" in line:
-                    line = next(f)
-                    y = []
-                    while line.strip() != "":
-                        y += [float(line)]
-                        line = next(f)
-                    self.y = np.array(y)
-
-                if "[weights]" in line:
-                    line = next(f)
-                    weights = []
-                    while line.strip() != "":
-                        weights += [float(line)]
-                        try:
-                            line = next(f)
-                        except:
-                            break
-                    self.weights = np.array(weights)
-                    self.weights = self.weights[:, np.newaxis]
-
-        self.k = KernelInterpreter(kernel_composition, kernel_list).interpret()
-
-    @classproperty
-    def filetype(self) -> str:
-        return ".model"
-
-    def write(self) -> None:
-        #TODO
-        pass
-
-    @cached_property
-    def atom_num(self) -> int:
-        return get_digits(self.atom)
-
-    @cached_property
-    def i(self) -> int:
-        return self.atom_num - 1
-
-    @check_x_2d
-    def r(self, x: np.ndarray) -> np.ndarray:
-        return self.k.r(self.x, x)
-
-    @cached_property
-    def R(self) -> np.ndarray:
-        return self.k.R(self.x)
-
-    @cached_property
-    def invR(self) -> np.ndarray:
-        return np.linalg.inv(self.R)
-
-    @check_x_2d
-    def predict(self, x: np.ndarray) -> np.ndarray:
-        r = self.k.r(self.x, x)
-        return (self.mean.value(x) + np.dot(r, self.weights)).flatten()
-        # print(r)
-        # quit()
-        # self.mean.value(x) + np.matmul(r, self.weights)
-        # print(self.weights)
-        # return self.mean.value(x) + np.matmul(r.T, np.matmul(self.invR, self.y[:, np.newaxis] - self.mean.value(x)))
-
-    @check_x_2d
-    def variance(self, x: np.ndarray) -> np.ndarray:
-        r = self.k.r(self.x, x).T
-        invR = self.invR
-        ones = np.ones((self.ntrain, 1))
-        variance = np.empty(len(x))
-        res3 = np.matmul(np.matmul(ones.T, invR), ones)
-
-        # TODO: Remove loop
-        for i, ri in enumerate(r):
-            res1 = np.matmul(np.matmul(ri.T, invR), ri)
-            res2 = (1.0 - np.matmul(np.matmul(ones.T, invR), ri)) ** 2
-            variance[i] = 1.0 - res1 + res2 / res3
-        return variance
-
-    def __repr__(self):
-        return (
-            f"Model(system={self.system}, atom={self.atom}, type={self.type})"
-        )
-=======
 from functools import wraps
 
 import numpy as np
@@ -366,5 +178,4 @@
     def __repr__(self):
         return (
             f"Model(system={self.system}, atom={self.atom}, type={self.type})"
-        )
->>>>>>> 6db0dd09
+        )