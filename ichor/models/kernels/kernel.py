--- conflicted
+++ resolved
@@ -1,125 +1,111 @@
-from abc import ABC, abstractmethod
-
-import numpy as np
-
-from typing import Optional
-
-
-class Kernel(ABC):
-    """Base class for all kernels that implements dunder methods for addition or multiplication of separate kernels"""
-
-    # TODO: figure out a good way to say if training data is standardized, normalized, etc. because kernels can be affected (for example cyclic RBF is affected)
-
-    def __init__(self, active_dims: Optional[np.ndarray] = None):
-        self._active_dims = active_dims
-
-    @property
-    def active_dims(self):
-        if self._active_dims is not None:
-            return self._active_dims
-        return np.arange(len(self._thetas))
-
-    @property
-    def true_lengthscales(self):
-        """ These are the true lengthscale values. Typically the kernel equations are written with these values (l) instead of theta (see the
-        kernel cookbook or Rasmussen and Williams for examples."""
-        return np.sqrt(1.0/(2 * self._thetas))
-
-    @abstractmethod
-    def params(self):
-        pass
-
-    @abstractmethod
-    def k(self, x1: np.ndarray, x2: np.ndarray) -> np.ndarray:
-        """Calculates covariance matrix from two sets of points
-
-        Args:
-            :param: `x1` np.ndarray of shape n x ndimensions:
-                First matrix of n points
-            :param: `x2` np.ndarray of shape m x ndimensions:
-                Second matrix of m points, can be identical to the first matrix `x1`
-
-        Returns:
-            :type: `np.ndarray`
-                A covariance matrix of shape (n, m)
-        """
-
-    def r(self, x_train: np.ndarray, x_test: np.ndarray) -> np.ndarray:
-        """helper method to return x_test, x_train covariance matrix K(X*, X)"""
-        return self.k(x_train, x_test)
-
-    def R(self, x_train: np.ndarray) -> np.ndarray:
-        """helper method to return symmetric square matrix x_train, x_train covariance matrix K(X, X)"""
-        return self.k(x_train, x_train)
-
-    @abstractmethod
-    def __repr__(self):
-        pass
-
-    def __add__(self, other):
-        return KernelSum(self, other)
-
-    def __mul__(self, other):
-        return KernelProd(self, other)
-
-
-class KernelSum(Kernel):
-    """Kernel addition implementation"""
-
-    def __init__(self, k1: Kernel, k2: Kernel):
-        self.k1 = k1
-        self.k2 = k2
-
-    @property
-    def params(self):
-        return np.concatenate(self.k1.params, self.k2.params)
-
-    def k(self, xi, xj):
-        return self.k1.k(xi, xj) + self.k2.k(xi, xj)
-
-    def r(self, xi, x):
-        return self.k1.r(xi, x) + self.k2.r(xi, x)
-
-    def R(self, x):
-        return self.k1.R(x) + self.k2.R(x)
-
-    def __repr__(self):
-        return f"({self.k1} + {self.k2})"
-
-
-class KernelProd(Kernel):
-    """Kernel multiplication implementation"""
-
-    def __init__(self, k1, k2):
-        self.k1 = k1
-        self.k2 = k2
-
-    @property
-    def params(self):
-        return np.concatenate(self.k1.params, self.k2.params)
-
-    def k(self, xi, xj):
-        return self.k1.k(xi, xj) * self.k2.k(xi, xj)
-
-    def r(self, xi, x):
-        return self.k1.r(xi, x) * self.k2.r(xi, x)
-
-    def R(self, x):
-<<<<<<< HEAD
-        # r1 = self.k1.R(x)
-        # r2 = self.k2.R(x)
-        # r = r1*r2
-        # print("==================")
-        # print(r1[:3,:3])
-        # print("------------------")
-        # print(r2[:3,:3])
-        # print("==================")
-        # print(r[:3,:3])
-        # print("==================")
-        # return r
-=======
->>>>>>> 57a41261
-        return self.k1.R(x) * self.k2.R(x)
-
-    def __repr__(self):
-        return f"({self.k1} * {self.k2})"
+from abc import ABC, abstractmethod
+
+import numpy as np
+
+from typing import Optional
+
+
+class Kernel(ABC):
+    """Base class for all kernels that implements dunder methods for addition or multiplication of separate kernels"""
+
+    # TODO: figure out a good way to say if training data is standardized, normalized, etc. because kernels can be affected (for example cyclic RBF is affected)
+
+    def __init__(self, active_dims: Optional[np.ndarray] = None):
+        self._active_dims = active_dims
+
+    @property
+    def active_dims(self):
+        if self._active_dims is not None:
+            return self._active_dims
+        return np.arange(len(self._thetas))
+
+    @property
+    def true_lengthscales(self):
+        """ These are the true lengthscale values. Typically the kernel equations are written with these values (l) instead of theta (see the
+        kernel cookbook or Rasmussen and Williams for examples."""
+        return np.sqrt(1.0/(2 * self._thetas))
+
+    @abstractmethod
+    def params(self):
+        pass
+
+    @abstractmethod
+    def k(self, x1: np.ndarray, x2: np.ndarray) -> np.ndarray:
+        """Calculates covariance matrix from two sets of points
+
+        Args:
+            :param: `x1` np.ndarray of shape n x ndimensions:
+                First matrix of n points
+            :param: `x2` np.ndarray of shape m x ndimensions:
+                Second matrix of m points, can be identical to the first matrix `x1`
+
+        Returns:
+            :type: `np.ndarray`
+                A covariance matrix of shape (n, m)
+        """
+
+    def r(self, x_train: np.ndarray, x_test: np.ndarray) -> np.ndarray:
+        """helper method to return x_test, x_train covariance matrix K(X*, X)"""
+        return self.k(x_train, x_test)
+
+    def R(self, x_train: np.ndarray) -> np.ndarray:
+        """helper method to return symmetric square matrix x_train, x_train covariance matrix K(X, X)"""
+        return self.k(x_train, x_train)
+
+    @abstractmethod
+    def __repr__(self):
+        pass
+
+    def __add__(self, other):
+        return KernelSum(self, other)
+
+    def __mul__(self, other):
+        return KernelProd(self, other)
+
+
+class KernelSum(Kernel):
+    """Kernel addition implementation"""
+
+    def __init__(self, k1: Kernel, k2: Kernel):
+        self.k1 = k1
+        self.k2 = k2
+
+    @property
+    def params(self):
+        return np.concatenate(self.k1.params, self.k2.params)
+
+    def k(self, xi, xj):
+        return self.k1.k(xi, xj) + self.k2.k(xi, xj)
+
+    def r(self, xi, x):
+        return self.k1.r(xi, x) + self.k2.r(xi, x)
+
+    def R(self, x):
+        return self.k1.R(x) + self.k2.R(x)
+
+    def __repr__(self):
+        return f"({self.k1} + {self.k2})"
+
+
+class KernelProd(Kernel):
+    """Kernel multiplication implementation"""
+
+    def __init__(self, k1, k2):
+        self.k1 = k1
+        self.k2 = k2
+
+    @property
+    def params(self):
+        return np.concatenate(self.k1.params, self.k2.params)
+
+    def k(self, xi, xj):
+        return self.k1.k(xi, xj) * self.k2.k(xi, xj)
+
+    def r(self, xi, x):
+        return self.k1.r(xi, x) * self.k2.r(xi, x)
+
+    def R(self, x):
+        return self.k1.R(x) * self.k2.R(x)
+
+    def __repr__(self):
+        return f"({self.k1} * {self.k2})"