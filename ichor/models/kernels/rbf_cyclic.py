--- conflicted
+++ resolved
@@ -1,90 +1,3 @@
-<<<<<<< HEAD
-import numpy as np
-from functools import cached_property
-
-from ichor.models.kernels.distance import Distance
-from ichor.models.kernels.kernel import Kernel
-
-
-class RBFCyclic(Kernel):
-
-    # TODO: figure out a good way to say if training data is standardized, normalized, etc. because this kernel is affected by data preprocessing
-
-    """Implemtation of Radial Basis Function (RBF) kernel with cyclic feature correction for phi angle feature
-    
-    .. note::
-        Cyclic correction is applied only for our phi angles (phi is the azimuthal angle measured in the xy plane).
-
-        If we have unstandardized(original) features, we have to apply this correction only when the distance between two phi angles is greater than pi
-
-        .. math::
-
-            \phi_1 - \phi_2 = \left \{
-            \begin{aligned}
-            &\phi_1 - \phi_2, && \text{if}\ \phi_1 - \phi_2 \leq \pi \\
-            & 2\pi - (\phi_1 - \phi_2), && \text{if}\ (\phi_1 - \phi_2) \geq \pi
-            \end{aligned} \right.
-        
-        If we have standardized features (where we have subtracted the feature mean and divided by the feature standard deviation),
-        we have to apply a correction only when the distance is greater than pi/sigma where sigma is the standard deviation of
-        the particular feature in the training data.
-
-        .. math::
-
-            \hat \phi_1 - \hat \phi_2 = \left \{
-            \begin{aligned}
-            &\hat \phi_1 - \hat \phi_2, && \text{if}\ \hat \phi_1 - \hat \phi_2 \leq \frac{\pi}{\sigma} \\
-            & \frac{2\pi}{\sigma} - (\hat \phi_1 - \hat \phi_2), && \text{if}\ (\hat \phi_1 - \hat \phi_2) \geq \frac{\pi}{\sigma}
-            \end{aligned} \right.    
-    """
-
-    def __init__(self, lengthscale: np.ndarray):
-
-        """
-        Args:
-            :param: `lengthscale` np.ndarray of shape ndimensions (1D array):
-                array of lengthscales. We are using a separate lengthscale for each feature(dimension).
-            :param: optional, `train_x_std` np.ndarray of shape ndimensions (1D array):
-                if training/test data is standardized, then `train_x_std` has to be provided. This array contains the standard
-                deviations for each feature, calculated from the training set points.
-        """
-
-        self._lengthscale = lengthscale  # np.power(1/(2.0 * lengthscale), 2)
-
-    @property
-    def params(self):
-        return self._lengthscale
-
-    @cached_property
-    def mask(self):
-        return (np.array([x for x in range(len(self._lengthscale))]) + 1) % 3 == 0
-
-    def k(self, x1: np.ndarray, x2: np.ndarray) -> np.ndarray:
-        """Calcualtes cyclic RBF covariance matrix from two sets of points
-
-        Args:
-            :param: `x1` np.ndarray of shape n x ndimensions:
-                First matrix of n points
-            :param: `x2` np.ndarray of shape m x ndimensions:
-                Second marix of m points, can be identical to the first matrix `x1`
-
-        Returns:
-            :type: `np.ndarray`
-                The cyclic RBF covariance matrix matrix of shape (n, m)
-        """
-
-        # work with distance matrices for each dimension(feature) and check which phi matrices if corrections are needed
-        # after distance matrices for each dimension are computed(and corrected where needed), divide by lengthscale and square
-        # diff = x1[np.newaxis, :, :] - x2[:, np.newaxis, :]
-        # mask = (np.array([x for x in range(len(self._lengthscale))]) + 1) % 3 == 0
-        # diff[:, :, mask] = (diff[:, :, mask] + np.pi) % (2 * np.pi) - np.pi
-        # diff = self._lengthscale * diff * diff
-        # return np.exp(-0.5 * np.sum(diff, axis=2))
-        diff = x1 - x2
-        diff[self.mask] = (diff[self.mask] + np.pi) % (2 * np.pi) - np.pi
-
-        return np.exp(-0.5 * np.sum(self._lengthscale * np.power(diff, 2)))
-=======
 import numpy as np
 
 from ichor.models.kernels.distance import Distance
@@ -166,5 +79,4 @@
         # return np.exp(-0.5 * np.sum(diff, axis=2))
         diff = x1 - x2
         diff[self.mask] = (diff[self.mask] + np.pi) % (2 * np.pi) - np.pi
-        return np.exp(-0.5 * np.sum(self._lengthscale * np.power(diff, 2)))
->>>>>>> 6db0dd09
+        return np.exp(-0.5 * np.sum(self._lengthscale * np.power(diff, 2)))