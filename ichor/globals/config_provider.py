--- conflicted
+++ resolved
@@ -1,84 +1,3 @@
-<<<<<<< HEAD
-from pathlib import Path
-
-from ichor.arguments import Arguments
-from ichor.constants import ichor_logo
-
-
-class ConfigProvider(dict):
-    """
-    Class to read in a config file and create a dictionary of key, val pairs
-    Parameters
-    ----------
-    source: String
-          Optional parameter to specify the config file to read
-          If no source file is specified, defaults to "config.properties"
-    Example
-    -------
-    >>config.properties
-    'SYSTEM_NAME=WATER
-     DETERMINE_ALF=False
-     ALF=[[1,2,3],[2,1,3],[3,1,2]]'
-     {'SYSTEM_NAME': 'WATER', 'DETERMINE_ALF': 'False', 'ALF': '[[1,2,3],[2,1,3],[3,1,2]]'}
-    Notes
-    -----
-    >> If you would like to interpret the config file as literals, 'import ast' and use ast.evaluate_literal()
-       when reading in the key value
-       -- Undecided on whether to automatically do this or leave it for the user to specify
-       -- May add function to evaluate all as literals at some point which can then be 'switched' ON/OFF
-    >> Included both .properties and .yaml file types, to add more just create a function to interpret it and add
-       an extra condition to the if statement in loadConfig()
-    """
-
-    def __init__(self, source: Path = Arguments.config_file):
-        self.src: Path = Path(source)
-        self.load_config()
-
-    def load_config(self):
-        if self.src.suffix == ".properties":
-            self.load_properties_config()
-        elif self.src.suffix == ".yaml":
-            self.load_yaml_config()
-
-    def print_key_vals(self):
-        for key in self:
-            print("%s:\t%s" % (key, self[key]))
-
-    def load_file_data(self):
-        global _config_read_error
-        try:
-            with open(self.src, "r") as finput:
-                return finput.readlines()
-        except IOError:
-            _config_read_error = True
-        return ""
-
-    def load_properties_config(self):
-        for line in self.load_file_data():
-            if not line.strip().startswith("#") and "=" in line:
-                key, val = line.split("=", 1)
-                self[self.cleanup_key(key)] = val.strip()
-
-    def load_yaml_config(self):
-        import yaml
-
-        entries = yaml.load(self.load_file_data())
-        if entries:
-            self.update(entries)
-
-    def cleanup_key(self, key):
-        return key.strip().replace(" ", "_").upper()
-
-    def add_key_val(self, key, val):
-        self[key] = val
-
-    def write_key_vals(self):
-        with open(self.src, "w+") as f:
-            f.write(ichor_logo)
-            f.write("\n")
-            for key in self:
-                f.write("%s=%s\n" % (key, self[key]))
-=======
 from ichor.arguments import Arguments
 from ichor.constants import ichor_logo
 from pathlib import Path
@@ -164,5 +83,4 @@
             f.write(ichor_logo)
             f.write("\n")
             for key in self:
-                f.write("%s=%s\n" % (key, self[key]))
->>>>>>> 40a9e1b4
+                f.write("%s=%s\n" % (key, self[key]))