--- conflicted
+++ resolved
@@ -1,121 +1,110 @@
-<<<<<<< HEAD
-from ichor.arguments import Arguments
-from ichor.common.os import input_with_prefill
-from ichor.globals.globals import Globals
-from ichor.globals.machine import Machine
-from ichor.globals.os import OS
-from ichor.menu import Menu
-
-__all__ = ["GLOBALS", "Machine", "OS"]
-
-with Arguments():
-    GLOBALS = Globals.define()
-
-
-def edit_value(global_variable):
-    print(f"Edit {global_variable}")
-    while True:
-        new_value = input_with_prefill(">> ", GLOBALS.get(global_variable))
-        try:
-            GLOBALS.set(global_variable, new_value)
-            break
-        except TypeError:
-            print(
-                f"Value Error: Must be of type {GLOBALS.__annotations__[global_variable].__name__}"
-            )
-
-
-def choose_value(global_variable):
-    with Menu(
-        title=f"{global_variable} Allowed Values",
-        auto_close=True,
-        space=True,
-        back=True,
-        exit=True,
-    ) as menu:
-        for i, allowed_value in enumerate(
-            GLOBALS._allowed_values[global_variable]
-        ):
-            menu.add_option(
-                str(i + 1),
-                str(allowed_value),
-                GLOBALS.set,
-                kwargs={"name": global_variable, "value": allowed_value},
-            )
-            menu.add_option(
-                str(allowed_value),
-                str(allowed_value),
-                GLOBALS.set,
-                kwargs={"name": global_variable, "value": allowed_value},
-                hidden=True,
-            )
-
-
-def edit_global_refresh(menu) -> None:
-    global GLOBALS
-    menu.clear_options()
-    menu.add_message(f"Value: {GLOBALS.get(_gv)}")
-    menu.add_space()
-    menu.add_message(f"Type: {GLOBALS.__annotations__[_gv]}")
-    menu.add_message(f"Default: {GLOBALS._defaults[_gv]}")
-    menu.add_space()
-    menu.add_message(f"Protected: {_gv in GLOBALS._protected}")
-    menu.add_message(f"Changed: {GLOBALS.get(_gv) != GLOBALS._defaults[_gv]}")
-    menu.add_space()
-    menu.add_option(
-        "e", "Edit Setting", edit_value, kwargs={"global_variable": _gv}
-    )
-    menu.add_option(
-        "d",
-        "Revert to Default",
-        GLOBALS.set,
-        kwargs={"name": _gv, "value": GLOBALS._defaults[_gv]},
-    )
-    if _gv in GLOBALS._allowed_values.keys():
-        menu.add_option(
-            "c",
-            "Choose from allowed values",
-            choose_value,
-            kwargs={"global_variable": _gv},
-        )
-    menu.add_final_options()
-
-
-def edit_global(global_variable) -> None:
-    global _gv
-    _gv = global_variable
-    with Menu(f"Edit {global_variable}", refresh=edit_global_refresh) as menu:
-        pass
-
-
-def settings_menu_refresh(menu):
-    menu.clear_options()
-    for global_variable in GLOBALS.global_variables:
-        menu.add_option(
-            f"{global_variable}",
-            f"{GLOBALS.get(global_variable)}",
-            edit_global,
-            kwargs={"global_variable": global_variable},
-            hidden=global_variable in GLOBALS._protected,
-        )
-    menu.add_final_options()
-
-
-def settings_menu() -> None:
-    global GLOBALS
-    with Menu("Options Menu", refresh=settings_menu_refresh) as menu:
-        pass
-=======
-""" GLOBALS is an instance which holds all important settings information for all programs (ICHOR, Gaussian, AIMALL, Ferebus). It has default options as
-defined in globals.py, but these can be overwritten using an ICHOR config file. GLOBALS also determine imporatnt values/keywords depending on the machine (CSF3/FFLUXLAB)
-that ICHOR is being ran on."""
-
-from ichor.arguments import Arguments
-from ichor.globals.globals import Globals
-from ichor.globals.machine import Machine
-
-__all__ = ["GLOBALS", "Machine"]
-
-with Arguments():
-    GLOBALS = Globals.define()
->>>>>>> 40a9e1b4
+""" GLOBALS is an instance which holds all important settings information for all programs (ICHOR, Gaussian, AIMALL, Ferebus). It has default options as
+defined in globals.py, but these can be overwritten using an ICHOR config file. GLOBALS also determine imporatnt values/keywords depending on the machine (CSF3/FFLUXLAB)
+that ICHOR is being ran on."""
+
+from ichor.arguments import Arguments
+from ichor.common.os import input_with_prefill
+from ichor.globals.globals import Globals
+from ichor.globals.machine import Machine
+from ichor.globals.os import OS
+from ichor.menu import Menu
+
+__all__ = ["GLOBALS", "Machine", "OS"]
+
+with Arguments():
+    GLOBALS = Globals.define()
+
+
+def edit_value(global_variable):
+    print(f"Edit {global_variable}")
+    while True:
+        new_value = input_with_prefill(">> ", GLOBALS.get(global_variable))
+        try:
+            GLOBALS.set(global_variable, new_value)
+            break
+        except TypeError:
+            print(
+                f"Value Error: Must be of type {GLOBALS.__annotations__[global_variable].__name__}"
+            )
+
+
+def choose_value(global_variable):
+    with Menu(
+        title=f"{global_variable} Allowed Values",
+        auto_close=True,
+        space=True,
+        back=True,
+        exit=True,
+    ) as menu:
+        for i, allowed_value in enumerate(
+            GLOBALS._allowed_values[global_variable]
+        ):
+            menu.add_option(
+                str(i + 1),
+                str(allowed_value),
+                GLOBALS.set,
+                kwargs={"name": global_variable, "value": allowed_value},
+            )
+            menu.add_option(
+                str(allowed_value),
+                str(allowed_value),
+                GLOBALS.set,
+                kwargs={"name": global_variable, "value": allowed_value},
+                hidden=True,
+            )
+
+
+def edit_global_refresh(menu) -> None:
+    global GLOBALS
+    menu.clear_options()
+    menu.add_message(f"Value: {GLOBALS.get(_gv)}")
+    menu.add_space()
+    menu.add_message(f"Type: {GLOBALS.__annotations__[_gv]}")
+    menu.add_message(f"Default: {GLOBALS._defaults[_gv]}")
+    menu.add_space()
+    menu.add_message(f"Protected: {_gv in GLOBALS._protected}")
+    menu.add_message(f"Changed: {GLOBALS.get(_gv) != GLOBALS._defaults[_gv]}")
+    menu.add_space()
+    menu.add_option(
+        "e", "Edit Setting", edit_value, kwargs={"global_variable": _gv}
+    )
+    menu.add_option(
+        "d",
+        "Revert to Default",
+        GLOBALS.set,
+        kwargs={"name": _gv, "value": GLOBALS._defaults[_gv]},
+    )
+    if _gv in GLOBALS._allowed_values.keys():
+        menu.add_option(
+            "c",
+            "Choose from allowed values",
+            choose_value,
+            kwargs={"global_variable": _gv},
+        )
+    menu.add_final_options()
+
+
+def edit_global(global_variable) -> None:
+    global _gv
+    _gv = global_variable
+    with Menu(f"Edit {global_variable}", refresh=edit_global_refresh) as menu:
+        pass
+
+
+def settings_menu_refresh(menu):
+    menu.clear_options()
+    for global_variable in GLOBALS.global_variables:
+        menu.add_option(
+            f"{global_variable}",
+            f"{GLOBALS.get(global_variable)}",
+            edit_global,
+            kwargs={"global_variable": global_variable},
+            hidden=global_variable in GLOBALS._protected,
+        )
+    menu.add_final_options()
+
+
+def settings_menu() -> None:
+    global GLOBALS
+    with Menu("Options Menu", refresh=settings_menu_refresh) as menu:
+        pass