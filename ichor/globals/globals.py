<<<<<<< HEAD
import inspect
import os
import platform
from functools import lru_cache
from pathlib import Path
from typing import List, Optional, Union
from uuid import UUID, uuid4

from ichor import constants
from ichor.atoms.atoms import Atoms
from ichor.common.types import DictList, Version
from ichor.file_structure import FILE_STRUCTURE
from ichor.globals import checkers, formatters, parsers
from ichor.globals.config_provider import ConfigProvider
from ichor.globals.os import OS
from ichor.problem_finder import PROBLEM_FINDER

# todo: automatically generate md table from global variables into 'doc/GLOBALS.md'
=======
>>>>>>> 18382e0a

"""
Global variables are the backbone of ichor and are used throughout
Mutable global variables are tricky things and should be used with caution, the global variables
defined in Globals are carefully maintained by a series of parsers, formatters and checkers to try
and make sure that the global variable is always valid.

|Global Variable|Type|Default Value|Description|Notes|
|---------------|----|-------------|-----------|-----|
SYSTEM_NAME                     | str             | SYSTEM            | Name of the current system                                                                 |
ALF_REFERENCE_FILE              | str             |                   | Path to file containing geometry to calculate ALF                                          | gjf or xyz                                                                                      # todo: convert to Path
ALF                             | List[List[int]] | []                | ALF used for ichor containing atomic indices                                               | 1-index
ATOMS                           | Atoms           | None              | Instance of Atoms from ALF_REFERENCE_FILE                                                  |
CWD                             | Path            | os.getcwd()       | Current working directory                                                                  |
N_ITERATIONS                    | int             | 1                 | Number of iterations to run adaptive sampling for                                          |
POINTS_PER_ITERATION            | int             | 1                 | Number of points to add to training set per iteration                                      |
OPTIMISE_PROPERTY               | str             | iqa               | Atomic property to optimise in adaptive sampling                                           |
OPTIMISE_ATOM                   | str             | all               | Atom to optimise in adaptive sampling                                                      | Can be all or a specific atom
ACTIVE_LEARNING_METHOD          | str             | epe               | Active learning method to use                                                              | Currently only epe is implemented
NORMALISE                       | bool            | False             | Whether to normalise data before running through ferebus                                   | No longer implemented
STANDARDISE                     | bool            | False             | Whether to standardise data before running through ferebus                                 | No longer implemented
METHOD                          | str             | B3LYP             | Quantum mechanics method to use in Gaussian calculation                                    |
BASIS_SET                       | str             | 6-31+g(d,p)       | Basis set to use in Gaussian calculation                                                   |
KEYWORDS                        | List[str]       | []                | Keywords used to run Gaussian                                                              | 
ENCOMP                          | int             | 3                 | Encomp setting to use for AIMAll                                                           | Can be 3 or 4
BOAQ                            | str             | gs20              | Boaq setting used for AIMAll                                                               |
IASMESH                         | str             | fine              | Iasmesh setting used for AIMAll                                                            |
TRAINING_POINTS                 | int             | 500               | Number of training points to initialise training set with                                  | Not used by min_max or min_max_mean
SAMPLE_POINTS                   | int             | 9000              | Number of sample points to initialise sample pool with                                     |
VALIDATION_POINTS               | int             | 500               | Number of validation points to initialise validation set with                              |
TRAINING_SET_METHOD             | List[str]       | [min_max_mean]    | Methods to initialise training set                                                         | Ran in order of the list                                                                        # todo: implement parser for reading from config
SAMPLE_POOL_METHOD              | List[str]       | [random]          | Methods to initialise sample pool                                                          | Ran in order of the list                                                                        # todo: implement parser for reading from config
VALIDATION_SET_METHOD           | List[str]       | [random]          | Methods to initialise validation set                                                       | Ran in order of the list                                                                        # todo: implement parser for reading from config
KERNEL                          | str             | rbf-cyclic        | Kernel to use in ferebus                                                                   | Can only use rbf-cyclic currently
FEREBUS_TYPE                    | str             | executable        | Tells ichor to run FEREBUS or FEREBUS.py                                                   | Currently executable implemented only                                                           # todo: implement python variant and convert to enum
FEREBUS_VERSION                 | Version         | 7.0               | Current ferebus version                                                                    | Older versions use different training set and config files                                      # todo: reimplement older style for v3
FEREBUS_LOCATION                | Path            | PROGRAMS/FEREBUS  | Path to ferebus executable                                                                 |
GAUSSIAN_MEMORY_LIMIT           | str             | 1GB               | Memory limit for runnning Gaussian
GAUSSIAN_NCORES             | int             | 2                 | Number of cores to run Gaussian                                                            |
AIMALL_NCORES               | int             | 2                 | Number of cores to run AIMAll                                                              |
FEREBUS_NCORES              | int             | 4                 | Number of cores to run FEREBUS                                                             |
DLPOLY_NCORES               | int             | 1                 | Number of cores to run DLPOLY                                                              |
CP2K_CORE_COUNT                 | int             | 8                 | Number of cores to run CP2K                                                                |
GAUSSIAN_N_TRIES                | int             | 10                | Number of tries to run Gaussian job before giving up                                       | If negative will run infinitely
AIMALL_N_TRIES                  | int             | 10                | Number of tries to run AIMAll job before giving up                                         | If negative will run infinitely
SCRUB_POINTS                    | bool            | False             | Whether or not to remove any bad/failed points after Gaussian or AIMALL are ran            | Only implemented for Gaussian and Aimall currently. Default is false.
FEREBUS_SWARM_SIZE              | int             | 50                | Swarm size for FEREBUS PSO                                                                 |
FEREBUS_NUGGET                  | float           | 1.0e-10           | Nugget parameter for FEREBUS                                                               |
FEREBUS_THETA_MIN               | float           | 0.0               | Min theta value for PSO initialisation in FEREBUS                                          |
FEREBUS_THETA_MAX               | float           | 3.0               | Max theta value for PSO initialisation in FEREBUS                                          |
MAX_NUGGET                      | float           | 1e-4              | ICHOR v2 iteratively increased nugget value when near singular matrix was encountered      | Can probably delete this # todo: delete MAX_NUGGET
FEREBUS_INERTIA_WEIGHT          | float           | 0.72900           | Inertia weight for FEREBUS PSO                                                             |
FEREBUS_COGNITIVE_LEARNING_RATE | float           | 1.49400           | Cognitive learning rate for FEREBUS PSO                                                    |
FEREBUS_SOCIAL_LEARNING_RATE    | float           | 1.49400           | Social learning rate for FEREBUS PSO                                                       |
FEREBUS_MEAN                    | str             | constant          | Mean function for ferebus to use                                                           | Currently only constant implemented
FEREBUS_OPTIMISATION            | str             | pso               | Optimiser for ferebus                                                                      | Currently only PSO implemented
FEREBUS_TOLERANCE               | float           | 1.0e-8            | Tolerance for relative difference calculation in ferebus PSO                               | 1e-8 is reasonably strict convergence criteria
FEREBUS_STALL_ITERATIONS        | int             | 50                | Stall iterations for relative difference calculation in ferebus PSO                        | 50 is reasonably strict convergence criteria
FEREBUS_CONVERGENCE             | int             | 20                | Old version of FEREBUS_STALL_ITERATIONS                                                    | Can probably delete # todo: delete FEREBUS_CONVERGENCE
FEREBUS_MAX_ITERATION           | int             | 1000              | Number of iterations FEREBUS PSO should run for                                            |
DLPOLY_VERSION                  | Version         | 4.09              | Current DLPOLY version                                                                     | Older versions of DLPOLY used different inputs # todo: reimplement older dlpoly version
DLPOLY_NUMBER_OF_STEPS          | int             | 500               | Number of steps to run DLPOLY simulation for                                               | DLPOLY currently not implemented in v3                                                         # todo: implement interface to DLPOLY
DLPOLY_TEMPERATURE              | int             | 0                 | Temperature to run DLPOLY simulation (K)                                                   | DLPOLY currently not implemented in v3                                                         # todo: implement interface to DLPOLY
DLPOLY_PRINT_EVERY              | int             | 1                 | DLPOLY output prints every `DLPOLY_PRINT_EVERY` timesteps                                  | DLPOLY currently not implemented in v3                                                         # todo: implement interface to DLPOLY
DLPOLY_TIMESTEP                 | float           | 0.001             | Length of timestep in DLPOLY simulation (ps)                                               | DLPOLY currently not implemented in v3                                                         # todo: implement interface to DLPOLY
DLPOLY_LOCATION                 | Path            | PROGRAMS/DLPOLY.Z | Path to DLPOLY executable                                                                  | DLPOLY currently not implemented in v3                                                         # todo: implement interface to DLPOLY
DLPOLY_CHECK_CONVERGENCE        | bool            | False             | Older DLPOLY version allowed for convergence check in geometry optimisations               | DLPOLY currently not implemented in v3                                                         # todo: implement interface to DLPOLY
DLPOLY_CONVERGENCE_CRITERIA     | int             | -1                | Older DLPOLY version allowed for convergence check in geometry optimisations               | DLPOLY currently not implemented in v3                                                         # todo: implement interface to DLPOLY
DLPOLY_MAX_ENERGY               | float           | -1.0              | Older DLPOLY version allowed for convergence check in geometry optimisations               | DLPOLY currently not implemented in v3                                                         # todo: implement interface to DLPOLY
DLPOLY_MAX_FORCE                | float           | -1.0              | Older DLPOLY version allowed for convergence check in geometry optimisations               | DLPOLY currently not implemented in v3                                                         # todo: implement interface to DLPOLY
DLPOLY_RMS_FORCE                | float           | -1.0              | Older DLPOLY version allowed for convergence check in geometry optimisations               | DLPOLY currently not implemented in v3                                                         # todo: implement interface to DLPOLY
DLPOLY_MAX_DISP                 | float           | -1.0              | Older DLPOLY version allowed for convergence check in geometry optimisations               | DLPOLY currently not implemented in v3                                                         # todo: implement interface to DLPOLY
DLPOLY_RMS_DISP                 | float           | -1.0              | Older DLPOLY version allowed for convergence check in geometry optimisations               | DLPOLY currently not implemented in v3                                                         # todo: implement interface to DLPOLY
CP2K_INPUT                      | str             |                   | CP2K input geometry file                                                                   | CP2K interface not implemented in v3                                                           # todo: implement CP2K interface for v3
CP2K_TEMPERATURE                | int             | 300               | Temperature to run CP2K simulation (K)                                                     | CP2K interface not implemented in v3                                                           # todo: implement CP2K interface for v3
CP2K_STEPS                      | int             | 10000             | Number of timesteps to run CP2K simulation for                                             | CP2K interface not implemented in v3                                                           # todo: implement CP2K interface for v3
CP2K_TIMESTEP                   | float           | 1.0               | Length of timestep in CP2K simulation (ps)                                                 | CP2K interface not implemented in v3                                                           # todo: implement CP2K interface for v3
CP2K_METHOD                     | str             | BLYP              | QM method for CP2K simulation                                                              | CP2K interface not implemented in v3                                                           # todo: implement CP2K interface for v3
CP2K_BASIS_SET                  | str             | 6-31G*            | Basis set for CP2K simulation                                                              | CP2K interface not implemented in v3                                                           # todo: implement CP2K interface for v3
CP2K_DATA_DIR                   | str             |                   | Path to CP2K data directory                                                                | CP2K interface not implemented in v3                                                           # todo: implement CP2K interface for v3
WARN_RECOVERY_ERROR             | bool            | True              | Switch on warnings for large recovery errors                                               | Warnings not currently implemented in v3                                                       # todo: implement recovery error warning for v3
RECOVERY_ERROR_THRESHOLD        | float           | 0.00038           | Threshold to warn user about large recover errors (Ha)                                     | Warnings not currently implemented in v3                                                       # todo: implement recovery error warning for v3
WARN_INTEGRATION_ERROR          | bool            | True              | Switch on warnings for large integration errors                                            | Warnings not currently implemented in v3                                                       # todo: implement integration error warning for v3
INTEGRATION_ERROR_THRESHOLD     | float           | 0.001             | Threshold to warn user about large integration erorrs                                      | Warnings not currently implemented in v3                                                       # todo: implement integrations error warning for v3
LOG_WARNINGS                    | bool            | False             | Switch to write warnings to log file                                                       | Warnings not currently implemented in v3                                                       # todo: implement warnings for v3
OS                              | OS              | OS.Linux          | Current operating system                                                                   | Should automatically detect between linux, macos and windows
DISABLE_PROBLEMS                | bool            | False             | Disables showing problems at the top of the main menu                                      | Problems currently not implemented for v3                                                      # todo: implement problems for v3
UID                             | UUID            | Arguments.uid     | Unique ID for ichor instance                                                               | Very important variable for making sure ichor reads and writes data to the correct location
IQA_MODELS                      | bool            | False             | Deprecated variable for older ferebus version to toggle whether ichor is making iqa models | No longer required # todo: delete `IQA_MODELS`
DROP_COMPUTE                  | bool            | False             | Toggle whether to use drop-n-compute                                                       | Drop-n-compute not currently implemented for v3                                                # todo: implement drop-n-compute interface for v3
DROP_COMPUTE_LOCATION         | Path            |                   | Location of drop-n-compute directory                                                       | Drop-n-compute not currently implemented for v3                                                # todo: implement drop-n-compute interface for v3
GIT_USERNAME                    | str             |                   | Git username for cloning popelier-group repositories                                       | Shouldn't be needed if GIT_TOKEN is defined
GIT_PASSWORD                    | str             |                   | Git password for cloning popelier-group repositories                                       | Git has deprecated use of passwords on remote machines                                         # todo: delete `GIT_PASSWORD`
GIT_TOKEN                       | str             | ghp_...           | Git token for cloning popelier-group repositories                                          |
INCLUDE_NODES                   | List[str]       | []                | Node whitelist for ichor to run jobs on                                                    |
EXCLUDE_NODES                   | List[str]       | []                | Node blacklist for ichor not to run jobs on                                                |
"""

import inspect
import os
import platform
from functools import lru_cache
from pathlib import Path
from typing import List, Optional
from uuid import UUID, uuid4

from ichor import constants
from ichor.atoms.atoms import Atoms
from ichor.common.functools import ntimes_cached_property
from ichor.common.types import DictList, Version
from ichor.file_structure import FILE_STRUCTURE
from ichor.globals import checkers, formatters, parsers
from ichor.globals.config_provider import ConfigProvider
from ichor.globals.os import OS
from ichor.problem_finder import PROBLEM_FINDER

# todo: automatically generate md table from global variables into 'doc/GLOBALS.md'

class GlobalVariableError(Exception):
    pass


class Globals:
    _types = []

    # Variables that can't be set from config file
    _protected: List[str] = []
    # Variables set in config
    _in_config: List[str] = []
    # Default values for variables
    _defaults = {}
    # Allowed values for variables
    _allowed_values = {}

    # For parsing global variables into type
    _parsers = DictList()
    # For formatting global variables after parsing
    _formatters = DictList()
    # For checking global variables after formatting
    _checkers = DictList()

    # for saving the location the global variables were loaded from
    _config_file: Optional[Path] = None

    SYSTEM_NAME: str = "SYSTEM"
    _ALF_REFERENCE_FILE: Path = None  # set automatically if not defined
    _ALF: List[List[int]] = []
    _ATOMS: Atoms = None

    POINTS_LOCATION: Path = None

    CWD: Path = Path(os.getcwd())

    N_ITERATIONS: int = 1
    POINTS_PER_ITERATION: int = 1

    BATCH_SIZE: int = 5000

    OPTIMISE_PROPERTY: str = "iqa"
    OPTIMISE_ATOM: str = "all"

    ACTIVE_LEARNING_METHOD: str = "epe"

    MAX_RUNNING_TASKS: int = -1  # set to <= 0 for unlimited tasks

    NORMALISE: bool = False
    STANDARDISE: bool = False

    METHOD: str = "B3LYP"
    BASIS_SET: str = "6-31+g(d,p)"
    KEYWORDS: List[str] = []

    AIMALL_ENCOMP: int = 3
    AIMALL_BOAQ: str = "gs20"
    AIMALL_IASMESH: str = "fine"
    AIMALL_BIM: str = "auto"
    AIMALL_CAPTURE: str = "auto"
    AIMALL_EHREN: int = 0
    AIMALL_FEYNMAN: bool = False
    AIMALL_IASPROPS: bool = True
    AIMALL_MAGPROPS: str = "none"
    AIMALL_SOURCE: bool = False
    AIMALL_IASWRITE: bool = False
    AIMALL_ATIDSPROPS: str = "0.001"
    AIMALL_WARN: bool = True
    AIMALL_SCP: str = "some"
    AIMALL_DELMOG: bool = True
    AIMALL_SKIPINT: bool = False
    AIMALL_F2W: str = "wfx"
    AIMALL_F2WONLY: bool = False
    AIMALL_MIR: float = -1.0
    AIMALL_CPCONN: str = "moderate"
    AIMALL_INTVEEAA: str = "new"
    AIMALL_ATLAPRHOCPS: bool = False
    AIMALL_WSP: bool = True
    AIMALL_SHM: int = 5
    AIMALL_MAXMEM: int = 2400
    AIMALL_VERIFYW: str = "yes"
    AIMALL_SAW: bool = False
    AIMALL_AUTONNACPS: bool = True

    TRAINING_POINTS: int = 500
    SAMPLE_POINTS: int = 9000
    VALIDATION_POINTS: int = 500

    TRAINING_SET_METHOD: List[str] = ["min_max_mean"]
    SAMPLE_POOL_METHOD: List[str] = ["random"]
    VALIDATION_SET_METHOD: List[str] = ["random"]

    KERNEL: str = "rbf-cyclic"  # rbf or rbf-cyclic currently
    FEREBUS_TYPE: str = (
        "executable"  # executable (FEREBUS) or python (FEREBUS.py)
    )
    FEREBUS_VERSION: Version = Version("7.0")
    FEREBUS_LOCATION: Path = Path("PROGRAMS/FEREBUS")

    GAUSSIAN_MEMORY_LIMIT: str = "1GB"

    # CORE COUNT SETTINGS FOR RUNNING PROGRAMS (SUFFIX CORE_COUNT)
    GAUSSIAN_NCORES: int = 2
    AIMALL_NCORES: int = 2
    FEREBUS_NCORES: int = 4
    DLPOLY_NCORES: int = 1
    CP2K_NCORES: int = 8
    PYSCF_NCORES: int = 2
    MORFI_NCORES: int = 4
    AMBER_NCORES: int = 1
    TYCHE_NCORES: int = 1

    # N TRIES SETTINGS FOR RETRYING TO RUN PROGRAMS
    GAUSSIAN_N_TRIES: int = 10
    AIMALL_N_TRIES: int = 10

    # WHETHER OR NOT TO RERUN POINTS THAT HAVE FAILED (UP TO GAUSSIAN_N_TRIES, AIMALL_N_TRIES)
    RERUN_POINTS = True
    # WHETHER OR NOT TO MOVE POINTS FOR WHICH AIMALL OR GAUSSIAN HAVE FAILED OR CONTAIN BAD DATA.
    SCRUB_POINTS: bool = True

    FEREBUS_SWARM_SIZE: int = (
        50  # If negative >> Size dynamically allocated by FEREBUS
    )
    FEREBUS_NUGGET: float = 1.0e-10  # Default value for FEREBUS nugget
    FEREBUS_THETA_MIN: float = (
        0.0  # Minimum theta value for initialisation (best to keep 0)
    )
    FEREBUS_THETA_MAX: float = 3.0  # Maximum theta value for initialisation

    MAX_NUGGET: float = 1e-4

    FEREBUS_INERTIA_WEIGHT: float = 0.72900
    FEREBUS_COGNITIVE_LEARNING_RATE: float = 1.49400
    FEREBUS_SOCIAL_LEARNING_RATE: float = 1.49400

    FEREBUS_MEAN: str = "constant"
    FEREBUS_OPTIMISATION: str = "pso"

    FEREBUS_TOLERANCE: float = 1.0e-8
    FEREBUS_STALL_ITERATIONS: int = 50
    FEREBUS_CONVERGENCE: int = 20
    FEREBUS_MAX_ITERATION: int = 1000

    # DLPOLY RUNTIME SETTINGS (PREFIX DLPOLY)
    DLPOLY_VERSION: Version = Version("4.09")

    DLPOLY_NUMBER_OF_STEPS: int = 500  # Number of steps to run simulation for
    DLPOLY_TEMPERATURE: int = (
        0  # If set to 0, will perform geom opt but default to 10 K
    )
    DLPOLY_PRINT_EVERY: int = 1  # Print trajectory and stats every n steps
    DLPOLY_TIMESTEP: float = 0.001  # in ps
    DLPOLY_LOCATION: Path = Path("PROGRAMS/DLPOLY.Z")

    DLPOLY_CHECK_CONVERGENCE: bool = False
    DLPOLY_CONVERGENCE_CRITERIA: int = -1

    DLPOLY_MAX_ENERGY: float = -1.0
    DLPOLY_MAX_FORCE: float = -1.0
    DLPOLY_RMS_FORCE: float = -1.0
    DLPOLY_MAX_DISP: float = -1.0
    DLPOLY_RMS_DISP: float = -1.0

    # CP2K SETTINGS
    CP2K_INPUT: str = ""
    CP2K_TEMPERATURE: int = 300  # K
    CP2K_STEPS: int = 10000
    CP2K_TIMESTEP: float = 1.0  # fs
    CP2K_METHOD: str = "BLYP"
    CP2K_BASIS_SET: str = "6-31G*"
    CP2K_DATA_DIR: str = ""

    # AMBER SETTINGS
    AMBER_TEMPERATURE: float = 300  # K
    AMBER_TIMESTEP: float = 0.001  # ps
    AMBER_STEPS: int = 100000
    AMBER_LN_GAMMA: float = 0.7

    # TYCHE SETTINGS
    TYCHE_TEMPERATURE: float = 300  # K
    TYCHE_STEPS: int = 10000
    TYCHE_LOCATION: Path = FILE_STRUCTURE["programs"] / "tyche"

    # OPTIMUM ENERGY
    OPTIMUM_ENERGY: float = None
    OPTIMUM_ENERGY_FILE: Path = None

    # Recovery and Integration Errors
    WARN_RECOVERY_ERROR: bool = True
    RECOVERY_ERROR_THRESHOLD: float = (
        1.0 / constants.ha_to_kj_mol
    )  # Ha (1.0 kJ/mol)

    WARN_INTEGRATION_ERROR: bool = True
    INTEGRATION_ERROR_THRESHOLD: float = 0.001

    # Activate Warnings when making models
    LOG_WARNINGS: bool = (
        False  # Gets set in create_ferebus_directories_and_submit
    )

    OS: OS = OS.Linux

    DISABLE_PROBLEMS: bool = False
    UID: UUID = uuid4()

    IQA_MODELS: bool = False

    DROP_COMPUTE: bool = False
    DROP_COMPUTE_LOCATION: Path = ""

    PANDORA_LOCATION: Path = ""
    PANDORA_CCSDMOD: str = "ccsdHF"
    MORFI_ANGULAR: int = 15
    MORFI_RADIAL: float = 20.0

    ADD_DISPERSION_TO_IQA: bool = True

    GIT_USERNAME: str = ""
    GIT_PASSWORD: str = ""
    GIT_TOKEN: str = " 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"

    INCLUDE_NODES: List[str] = []
    EXCLUDE_NODES: List[str] = []

    def __init__(
        self,
        config_file: Optional[Path] = None,
        globals_instance: Optional["Globals"] = None,
        **kwargs,
    ):
        self._initialising = True

        # check types
        for global_variable in self.global_variables:
            if global_variable not in self.__annotations__.keys():
                self.__annotations__[global_variable] = type(
                    self.get(global_variable)
                )

        # Set Protected Variables
        self._protected = [
            "FILE_STRUCTURE",
            "SGE",
            "SUBMITTED",
            "UID",
            "IQA_MODELS",
            "MACHINE",
            "OS",
            "ATOMS",
        ]

        # Setup Parsers
        for global_variable in self.global_variables:
            global_type = self.__annotations__[global_variable]
            if global_type is str:
                self._parsers[global_variable] += [parsers.parse_str]
            elif global_type is bool:
                self._parsers[global_variable] += [parsers.parse_bool]
            elif global_type is int:
                self._parsers[global_variable] += [parsers.parse_int]
            elif global_type is float:
                self._parsers[global_variable] += [parsers.parse_float]
            elif global_type is Path:
                self._parsers[global_variable] += [parsers.read_path]

        self._parsers["KEYWORDS"] += [parsers.split_keywords]
        self._parsers["ALF"] += [parsers.read_alf]
        self._parsers["FEREBUS_VERSION"] += [parsers.read_version]
        self._parsers["DLPOLY_VERSION"] += [parsers.read_version]

        self._parsers["INCLUDE_NODES"] += [parsers.split_keywords]
        self._parsers["EXCLUDE_NODES"] += [parsers.split_keywords]

        self._parsers["TRAINING_SET_METHOD"] += [parsers.split_keywords]
        self._parsers["SAMPLE_POOL_METHOD"] += [parsers.split_keywords]
        self._parsers["VALIDATION_SET_METHOD"] += [parsers.split_keywords]

        self._parsers["UID"] += [parsers.read_uid]

        # TODO: Parsers to add
        # - Training/Sample/Validation Set methods
        # - Make sure List[int] is parsed correctly

        # Setup Formatters
        for global_variable in self.global_variables:
            global_type = self.__annotations__[global_variable]
            if global_type is str:
                self._formatters[global_variable] += [formatters.cleanup_str]

        self._formatters["SYSTEM_NAME"] += [formatters.to_upper]
        self._formatters["OPTIMISE_PROPERTY"] += [formatters.to_lower]

        # Setup Checkers
        self._allowed_values = {
            "METHOD": constants.GAUSSIAN_METHODS,
            "AIMALL_BOAQ": constants.BOAQ_VALUES,
            "AIMALL_IASMESH": constants.IASMESH_VALUES,
            "FEREBUS_TYPE": constants.FEREBUS_TYPES,
            "OPTIMISE_PROPERTY": ["iqa"] + constants.multipole_names,
            "KERNEL": constants.KERNELS,
        }

        # TODO: Checks to add
        # - Basis Set (not sure how to do this one)
        # - Optimise Atom, must be done after determining system
        # - Check FEREBUS Location
        # - Check DLPOLY Location
        # - FEREBUS Mean
        # - FEREBUS Optimiser
        # - CP2K Method
        # - CP2K Basis Set

        for variable, allowed_values in self._allowed_values.items():
            self._checkers[variable] += [
                lambda val, av=allowed_values: checkers.check_allowed(val, av)
            ]

        self._checkers["MAX_ITERATION"] += [checkers.positive]
        self._checkers["POINTS_PER_ITERATION"] += [checkers.positive]
        self._checkers["TRAINING_POINTS"] += [checkers.positive_or_zero]
        self._checkers["SAMPLE_POINTS"] += [checkers.positive_or_zero]
        self._checkers["VALIDATION_POINTS"] += [checkers.positive_or_zero]

        self._checkers["FEREBUS_SWARM_SIZE"] += [checkers.positive]
        self._checkers["FEREBUS_NUGGET"] += [checkers.positive]
        self._checkers["FEREBUS_INERTIA_WEIGHT"] += [checkers.positive]
        self._checkers["FEREBUS_COGNITIVE_LEARNING_RATE"] += [
            checkers.positive
        ]
        self._checkers["FEREBUS_SOCIAL_LEARNING_RATE"] += [checkers.positive]
        self._checkers["FEREBUS_TOLERANCE"] += [checkers.positive]
        self._checkers["FEREBUS_STALL_ITERATIONS"] += [checkers.positive]
        self._checkers["FEREBUS_CONVERGENCE"] += [checkers.positive]
        self._checkers["FEREBUS_MAX_ITERATION"] += [checkers.positive]

        self._checkers["DLPOLY_NUMBER_OF_STEPS"] += [checkers.positive]
        self._checkers["DLPOLY_TEMPERATURE"] += [checkers.positive_or_zero]
        self._checkers["DLPOLY_PRINT_EVERY"] += [checkers.positive]
        self._checkers["DLPOLY_TIMESTEP"] += [checkers.positive]

        self._checkers["CP2K_TEMPERATURE"] += [checkers.positive]
        self._checkers["CP2K_STEPS"] += [checkers.positive]
        self._checkers["CP2K_TIMESTEP"] += [checkers.positive]

        # Setup Defaults
        for global_variable in self.global_variables:
            self._defaults[global_variable] = self.get(global_variable)

        # Set OS
        if platform == "linux" or platform == "linux2":
            self.OS = OS.Linux
        elif platform == "darwin":
            self.OS = OS.MacOS
        elif platform == "win32":
            self.OS = OS.Windows

        if config_file:
            self.init_from_config(config_file)

        if globals_instance is not None:
            self.init_from_globals(globals_instance)

        for key, value in kwargs.items():
            if key not in self.global_variables:
                raise GlobalVariableError(
                    f"Global Variable: {key} does not exist."
                )
            self.set(key, value)

        if "MAX_RUNNING_TASKS" not in self._in_config:
            from ichor.machine import MACHINE, Machine

            if MACHINE is Machine.ffluxlab:
                self.MAX_RUNNING_TASKS = (
                    25  # <- might be a bit conservative, increase in future?
                )
            elif MACHINE is Machine.csf3:
                self.MAX_RUNNING_TASKS = -1

        self._initialising = False

    def init(self, src: Optional[Union[Union[Path, str], "Globals"]] = None):
        if src is not None:
            if isinstance(src, Globals):
                self.init_from_globals(src)
            else:
                src = Path(src)
                self.init_from_config(src)

    def init_from_config(self, config_file: Path):
        self._config_file = config_file
        config = ConfigProvider(source=config_file)

        for key, val in config.items():
            if key in self.global_variables:
                self.set(key, val)
                self._in_config += [key]
            elif key in [
                "MAX_ITERATION",
                "N_ITERATION",
            ]:  # Deprecated variable names
                self.set("N_ITERATIONS", val)
                self._in_config += ["N_ITERATIONS"]
            else:
                PROBLEM_FINDER.unknown_settings += [
                    key
                ]  # todo: implement ProblemFinder

    def init_from_globals(self, globals_instance: "Globals"):
        for key, value in globals_instance.items(show_protected=True):
            self.set(key, value)

    def set(self, name, value):
        name = name.upper()
        if name not in self.global_variables:
            PROBLEM_FINDER.unknown_settings.append(name)
        elif name in self._protected:
            PROBLEM_FINDER.protected_settings.append(name)
        else:
            try:
                setattr(self, name, value)
            except ValueError as e:
                PROBLEM_FINDER.incorrect_settings[name] = e

    @property
    def ATOMS(self) -> Atoms:
        if self._initialising:
            return None
        self._ATOMS = get_atoms(self.ALF_REFERENCE_FILE)
        return self._ATOMS

    @ATOMS.setter
    def ATOMS(self, value: Atoms):
        self._ATOMS = value
        self._ALF = None

    @property
    def ALF(self):
        if self._initialising:
            return None
        self._ALF = self.ATOMS.alf
        return self._ALF

    @property
    def ALF_REFERENCE_FILE(self):
        if (
            self._ALF_REFERENCE_FILE is None
            or self._ALF_REFERENCE_FILE == Path()
        ):
            # search for ALF REFERENCE FILE
            if self.POINTS_LOCATION is not None:
                self._ALF_REFERENCE_FILE = self.POINTS_LOCATION
            else:
                from ichor.files import GJF, XYZ

                for f in Path().iterdir():
                    if f.is_file() and f.suffix in [
                        GJF.filetype,
                        XYZ.filetype,
                    ]:
                        self._ALF_REFERENCE_FILE = f
                        break
                else:
                    from ichor.files import PointsDirectory

                    for d in Path().iterdir():
                        if d.is_dir():
                            points = PointsDirectory(d)
                            if len(points) > 0:
                                self._ALF_REFERENCE_FILE = points[0].xyz.path
                                break
        if (
            self._ALF_REFERENCE_FILE.exists()
            and self._ALF_REFERENCE_FILE.is_dir()
        ):
            from ichor.files import PointsDirectory

            points = PointsDirectory(d)
            if len(points) > 0:
                self._ALF_REFERENCE_FILE = points[0].xyz.path
        return self._ALF_REFERENCE_FILE

    @ALF_REFERENCE_FILE.setter
    def ALF_REFERENCE_FILE(self, value: Path):
        self._ALF_REFERENCE_FILE = value

    @ALF.setter
    def ALF(self, value: List[List[int]]):
        self._ALF = value

    def get(self, name):
        return getattr(self, name, None)

    def items(self, show_protected=False):
        return [
            (global_variable, getattr(self, global_variable))
            for global_variable in self.global_variables
            if global_variable not in self._protected or show_protected
        ]

    def save_to_properties_config(self, config_file: Path, global_variables):
        with open(config_file, "w") as config:
            config.write(f"{constants.ichor_logo}\n\n")
            for key, val in global_variables.items():
                if str(val) in ["[]", "None"]:
                    continue
                config.write(f"{key}={val}\n")

    def save_to_yaml_config(self, config_file: Path, global_variables):
        import yaml

        with open(config_file, "w") as config:
            yaml.dump(global_variables, config)

    def save_to_config(self, config_file: Optional[Path] = None):
        if config_file is None:
            if self._config_file is None:
                # if no config file is provided and the instance of globals wasn't defined from a config, default to
                # `Arguments.config_file`
                from ichor.arguments import Arguments

                config_file = Arguments.config_file
            else:
                config_file = self._config_file
        config_file = Path(config_file)

        global_variables = {
            global_variable: global_value
            for global_variable, global_value in self.items()
            if (
                global_value != self._defaults[global_variable]
                or global_variable in self._in_config
            )
        }

        if config_file.suffix == ".properties":
            self.save_to_properties_config(config_file, global_variables)
        elif config_file.suffix == ".yaml":
            self.save_to_yaml_config(config_file, global_variables)

    @property
    def config_variables(self):
        return [
            g for g in self.global_variables if g in self._in_config.keys()
        ]

    @property
    def global_variables(self):

        try:
            return self._global_variables
        except AttributeError:
            methods = [
                f[0]
                for f in inspect.getmembers(
                    Globals, predicate=inspect.isfunction
                )
            ]
            properties = [
                p[0]
                for p in inspect.getmembers(
                    Globals, lambda o: isinstance(o, property)
                )
            ]
            methods += properties
            self._global_variables = [
                key
                for key in dir(self)
                if not key.startswith("_") and key not in methods
            ]

            return self._global_variables

    def __setattr__(self, name, value):
        if (
            hasattr(self, "_global_variables")
            and name in self.global_variables
        ):
            for parser in self._parsers.get(name, []):
                value = parser(value)
            for formatter in self._formatters.get(name, []):
                value = formatter(value)
            for check in self._checkers.get(name, []):
                check(value)  # Should raise error if incorrect

            if name == "ALF":
                Atoms.ALF = (
                    value  # Make sure Atoms.ALF and GLOBALS.ALF are synced
                )

        super(Globals, self).__setattr__(name, value)

    # def __call__(self):
    #     self.__init__(*args, **kwargs)
    #     return self.__enter__()

    def __enter__(self, *args, **kwargs):
        from ichor import globals

        self._save_globals = Globals(globals_instance=globals.GLOBALS)
        globals.GLOBALS.init_from_globals(self)

    def __exit__(self, type, value, traceback):
        from ichor import globals

        globals.GLOBALS.init_from_globals(self._save_globals)


class NoAtomsFound(Exception):
    pass


@lru_cache()
def get_atoms(path: Optional[Path] = None) -> Atoms:
    if path is not None:
        alf_reference_file = Path(path)
        if not alf_reference_file.exists():
            raise ValueError(
                f"ALF reference file: {alf_reference_file} does not exit"
            )
        elif alf_reference_file.is_dir():
            raise ValueError(
                f"ALF reference file: {alf_reference_file} is a directory."
            )
        if alf_reference_file.suffix == ".gjf":
            from ichor.files import GJF

            return GJF(alf_reference_file).atoms
        elif alf_reference_file.suffix == ".xyz":
            from ichor.files import XYZ

            return XYZ(alf_reference_file).atoms
        else:
            raise ValueError(f"Unknown filetype ({alf_reference_file}")
    else:

        def scan_dir(d) -> Optional[Atoms]:
            # todo: could be slow, maybe best to search key locations first
            dirs_to_scan = []
            print("scanning", d)
            for f in d.iterdir():
                if f.is_file():
                    if f.suffix == ".gjf":
                        from ichor.files import GJF

                        return GJF(f).atoms
                    elif f.suffix == ".xyz":
                        from ichor.files import XYZ

                        return XYZ(f).atoms
                elif f.is_dir():
                    dirs_to_scan += [f]
            for dir_to_scan in dirs_to_scan:
                scan_dir(dir_to_scan)

        atoms = scan_dir(Path.cwd())
        if atoms is not None:
            return atoms
    raise NoAtomsFound("No instance of Atoms could be found")
<|MERGE_RESOLUTION|>--- conflicted
+++ resolved
@@ -1,799 +1,778 @@
-<<<<<<< HEAD
-import inspect
-import os
-import platform
-from functools import lru_cache
-from pathlib import Path
-from typing import List, Optional, Union
-from uuid import UUID, uuid4
-
-from ichor import constants
-from ichor.atoms.atoms import Atoms
-from ichor.common.types import DictList, Version
-from ichor.file_structure import FILE_STRUCTURE
-from ichor.globals import checkers, formatters, parsers
-from ichor.globals.config_provider import ConfigProvider
-from ichor.globals.os import OS
-from ichor.problem_finder import PROBLEM_FINDER
-
-# todo: automatically generate md table from global variables into 'doc/GLOBALS.md'
-=======
->>>>>>> 18382e0a
-
-"""
-Global variables are the backbone of ichor and are used throughout
-Mutable global variables are tricky things and should be used with caution, the global variables
-defined in Globals are carefully maintained by a series of parsers, formatters and checkers to try
-and make sure that the global variable is always valid.
-
-|Global Variable|Type|Default Value|Description|Notes|
-|---------------|----|-------------|-----------|-----|
-SYSTEM_NAME                     | str             | SYSTEM            | Name of the current system                                                                 |
-ALF_REFERENCE_FILE              | str             |                   | Path to file containing geometry to calculate ALF                                          | gjf or xyz                                                                                      # todo: convert to Path
-ALF                             | List[List[int]] | []                | ALF used for ichor containing atomic indices                                               | 1-index
-ATOMS                           | Atoms           | None              | Instance of Atoms from ALF_REFERENCE_FILE                                                  |
-CWD                             | Path            | os.getcwd()       | Current working directory                                                                  |
-N_ITERATIONS                    | int             | 1                 | Number of iterations to run adaptive sampling for                                          |
-POINTS_PER_ITERATION            | int             | 1                 | Number of points to add to training set per iteration                                      |
-OPTIMISE_PROPERTY               | str             | iqa               | Atomic property to optimise in adaptive sampling                                           |
-OPTIMISE_ATOM                   | str             | all               | Atom to optimise in adaptive sampling                                                      | Can be all or a specific atom
-ACTIVE_LEARNING_METHOD          | str             | epe               | Active learning method to use                                                              | Currently only epe is implemented
-NORMALISE                       | bool            | False             | Whether to normalise data before running through ferebus                                   | No longer implemented
-STANDARDISE                     | bool            | False             | Whether to standardise data before running through ferebus                                 | No longer implemented
-METHOD                          | str             | B3LYP             | Quantum mechanics method to use in Gaussian calculation                                    |
-BASIS_SET                       | str             | 6-31+g(d,p)       | Basis set to use in Gaussian calculation                                                   |
-KEYWORDS                        | List[str]       | []                | Keywords used to run Gaussian                                                              | 
-ENCOMP                          | int             | 3                 | Encomp setting to use for AIMAll                                                           | Can be 3 or 4
-BOAQ                            | str             | gs20              | Boaq setting used for AIMAll                                                               |
-IASMESH                         | str             | fine              | Iasmesh setting used for AIMAll                                                            |
-TRAINING_POINTS                 | int             | 500               | Number of training points to initialise training set with                                  | Not used by min_max or min_max_mean
-SAMPLE_POINTS                   | int             | 9000              | Number of sample points to initialise sample pool with                                     |
-VALIDATION_POINTS               | int             | 500               | Number of validation points to initialise validation set with                              |
-TRAINING_SET_METHOD             | List[str]       | [min_max_mean]    | Methods to initialise training set                                                         | Ran in order of the list                                                                        # todo: implement parser for reading from config
-SAMPLE_POOL_METHOD              | List[str]       | [random]          | Methods to initialise sample pool                                                          | Ran in order of the list                                                                        # todo: implement parser for reading from config
-VALIDATION_SET_METHOD           | List[str]       | [random]          | Methods to initialise validation set                                                       | Ran in order of the list                                                                        # todo: implement parser for reading from config
-KERNEL                          | str             | rbf-cyclic        | Kernel to use in ferebus                                                                   | Can only use rbf-cyclic currently
-FEREBUS_TYPE                    | str             | executable        | Tells ichor to run FEREBUS or FEREBUS.py                                                   | Currently executable implemented only                                                           # todo: implement python variant and convert to enum
-FEREBUS_VERSION                 | Version         | 7.0               | Current ferebus version                                                                    | Older versions use different training set and config files                                      # todo: reimplement older style for v3
-FEREBUS_LOCATION                | Path            | PROGRAMS/FEREBUS  | Path to ferebus executable                                                                 |
-GAUSSIAN_MEMORY_LIMIT           | str             | 1GB               | Memory limit for runnning Gaussian
-GAUSSIAN_NCORES             | int             | 2                 | Number of cores to run Gaussian                                                            |
-AIMALL_NCORES               | int             | 2                 | Number of cores to run AIMAll                                                              |
-FEREBUS_NCORES              | int             | 4                 | Number of cores to run FEREBUS                                                             |
-DLPOLY_NCORES               | int             | 1                 | Number of cores to run DLPOLY                                                              |
-CP2K_CORE_COUNT                 | int             | 8                 | Number of cores to run CP2K                                                                |
-GAUSSIAN_N_TRIES                | int             | 10                | Number of tries to run Gaussian job before giving up                                       | If negative will run infinitely
-AIMALL_N_TRIES                  | int             | 10                | Number of tries to run AIMAll job before giving up                                         | If negative will run infinitely
-SCRUB_POINTS                    | bool            | False             | Whether or not to remove any bad/failed points after Gaussian or AIMALL are ran            | Only implemented for Gaussian and Aimall currently. Default is false.
-FEREBUS_SWARM_SIZE              | int             | 50                | Swarm size for FEREBUS PSO                                                                 |
-FEREBUS_NUGGET                  | float           | 1.0e-10           | Nugget parameter for FEREBUS                                                               |
-FEREBUS_THETA_MIN               | float           | 0.0               | Min theta value for PSO initialisation in FEREBUS                                          |
-FEREBUS_THETA_MAX               | float           | 3.0               | Max theta value for PSO initialisation in FEREBUS                                          |
-MAX_NUGGET                      | float           | 1e-4              | ICHOR v2 iteratively increased nugget value when near singular matrix was encountered      | Can probably delete this # todo: delete MAX_NUGGET
-FEREBUS_INERTIA_WEIGHT          | float           | 0.72900           | Inertia weight for FEREBUS PSO                                                             |
-FEREBUS_COGNITIVE_LEARNING_RATE | float           | 1.49400           | Cognitive learning rate for FEREBUS PSO                                                    |
-FEREBUS_SOCIAL_LEARNING_RATE    | float           | 1.49400           | Social learning rate for FEREBUS PSO                                                       |
-FEREBUS_MEAN                    | str             | constant          | Mean function for ferebus to use                                                           | Currently only constant implemented
-FEREBUS_OPTIMISATION            | str             | pso               | Optimiser for ferebus                                                                      | Currently only PSO implemented
-FEREBUS_TOLERANCE               | float           | 1.0e-8            | Tolerance for relative difference calculation in ferebus PSO                               | 1e-8 is reasonably strict convergence criteria
-FEREBUS_STALL_ITERATIONS        | int             | 50                | Stall iterations for relative difference calculation in ferebus PSO                        | 50 is reasonably strict convergence criteria
-FEREBUS_CONVERGENCE             | int             | 20                | Old version of FEREBUS_STALL_ITERATIONS                                                    | Can probably delete # todo: delete FEREBUS_CONVERGENCE
-FEREBUS_MAX_ITERATION           | int             | 1000              | Number of iterations FEREBUS PSO should run for                                            |
-DLPOLY_VERSION                  | Version         | 4.09              | Current DLPOLY version                                                                     | Older versions of DLPOLY used different inputs # todo: reimplement older dlpoly version
-DLPOLY_NUMBER_OF_STEPS          | int             | 500               | Number of steps to run DLPOLY simulation for                                               | DLPOLY currently not implemented in v3                                                         # todo: implement interface to DLPOLY
-DLPOLY_TEMPERATURE              | int             | 0                 | Temperature to run DLPOLY simulation (K)                                                   | DLPOLY currently not implemented in v3                                                         # todo: implement interface to DLPOLY
-DLPOLY_PRINT_EVERY              | int             | 1                 | DLPOLY output prints every `DLPOLY_PRINT_EVERY` timesteps                                  | DLPOLY currently not implemented in v3                                                         # todo: implement interface to DLPOLY
-DLPOLY_TIMESTEP                 | float           | 0.001             | Length of timestep in DLPOLY simulation (ps)                                               | DLPOLY currently not implemented in v3                                                         # todo: implement interface to DLPOLY
-DLPOLY_LOCATION                 | Path            | PROGRAMS/DLPOLY.Z | Path to DLPOLY executable                                                                  | DLPOLY currently not implemented in v3                                                         # todo: implement interface to DLPOLY
-DLPOLY_CHECK_CONVERGENCE        | bool            | False             | Older DLPOLY version allowed for convergence check in geometry optimisations               | DLPOLY currently not implemented in v3                                                         # todo: implement interface to DLPOLY
-DLPOLY_CONVERGENCE_CRITERIA     | int             | -1                | Older DLPOLY version allowed for convergence check in geometry optimisations               | DLPOLY currently not implemented in v3                                                         # todo: implement interface to DLPOLY
-DLPOLY_MAX_ENERGY               | float           | -1.0              | Older DLPOLY version allowed for convergence check in geometry optimisations               | DLPOLY currently not implemented in v3                                                         # todo: implement interface to DLPOLY
-DLPOLY_MAX_FORCE                | float           | -1.0              | Older DLPOLY version allowed for convergence check in geometry optimisations               | DLPOLY currently not implemented in v3                                                         # todo: implement interface to DLPOLY
-DLPOLY_RMS_FORCE                | float           | -1.0              | Older DLPOLY version allowed for convergence check in geometry optimisations               | DLPOLY currently not implemented in v3                                                         # todo: implement interface to DLPOLY
-DLPOLY_MAX_DISP                 | float           | -1.0              | Older DLPOLY version allowed for convergence check in geometry optimisations               | DLPOLY currently not implemented in v3                                                         # todo: implement interface to DLPOLY
-DLPOLY_RMS_DISP                 | float           | -1.0              | Older DLPOLY version allowed for convergence check in geometry optimisations               | DLPOLY currently not implemented in v3                                                         # todo: implement interface to DLPOLY
-CP2K_INPUT                      | str             |                   | CP2K input geometry file                                                                   | CP2K interface not implemented in v3                                                           # todo: implement CP2K interface for v3
-CP2K_TEMPERATURE                | int             | 300               | Temperature to run CP2K simulation (K)                                                     | CP2K interface not implemented in v3                                                           # todo: implement CP2K interface for v3
-CP2K_STEPS                      | int             | 10000             | Number of timesteps to run CP2K simulation for                                             | CP2K interface not implemented in v3                                                           # todo: implement CP2K interface for v3
-CP2K_TIMESTEP                   | float           | 1.0               | Length of timestep in CP2K simulation (ps)                                                 | CP2K interface not implemented in v3                                                           # todo: implement CP2K interface for v3
-CP2K_METHOD                     | str             | BLYP              | QM method for CP2K simulation                                                              | CP2K interface not implemented in v3                                                           # todo: implement CP2K interface for v3
-CP2K_BASIS_SET                  | str             | 6-31G*            | Basis set for CP2K simulation                                                              | CP2K interface not implemented in v3                                                           # todo: implement CP2K interface for v3
-CP2K_DATA_DIR                   | str             |                   | Path to CP2K data directory                                                                | CP2K interface not implemented in v3                                                           # todo: implement CP2K interface for v3
-WARN_RECOVERY_ERROR             | bool            | True              | Switch on warnings for large recovery errors                                               | Warnings not currently implemented in v3                                                       # todo: implement recovery error warning for v3
-RECOVERY_ERROR_THRESHOLD        | float           | 0.00038           | Threshold to warn user about large recover errors (Ha)                                     | Warnings not currently implemented in v3                                                       # todo: implement recovery error warning for v3
-WARN_INTEGRATION_ERROR          | bool            | True              | Switch on warnings for large integration errors                                            | Warnings not currently implemented in v3                                                       # todo: implement integration error warning for v3
-INTEGRATION_ERROR_THRESHOLD     | float           | 0.001             | Threshold to warn user about large integration erorrs                                      | Warnings not currently implemented in v3                                                       # todo: implement integrations error warning for v3
-LOG_WARNINGS                    | bool            | False             | Switch to write warnings to log file                                                       | Warnings not currently implemented in v3                                                       # todo: implement warnings for v3
-OS                              | OS              | OS.Linux          | Current operating system                                                                   | Should automatically detect between linux, macos and windows
-DISABLE_PROBLEMS                | bool            | False             | Disables showing problems at the top of the main menu                                      | Problems currently not implemented for v3                                                      # todo: implement problems for v3
-UID                             | UUID            | Arguments.uid     | Unique ID for ichor instance                                                               | Very important variable for making sure ichor reads and writes data to the correct location
-IQA_MODELS                      | bool            | False             | Deprecated variable for older ferebus version to toggle whether ichor is making iqa models | No longer required # todo: delete `IQA_MODELS`
-DROP_COMPUTE                  | bool            | False             | Toggle whether to use drop-n-compute                                                       | Drop-n-compute not currently implemented for v3                                                # todo: implement drop-n-compute interface for v3
-DROP_COMPUTE_LOCATION         | Path            |                   | Location of drop-n-compute directory                                                       | Drop-n-compute not currently implemented for v3                                                # todo: implement drop-n-compute interface for v3
-GIT_USERNAME                    | str             |                   | Git username for cloning popelier-group repositories                                       | Shouldn't be needed if GIT_TOKEN is defined
-GIT_PASSWORD                    | str             |                   | Git password for cloning popelier-group repositories                                       | Git has deprecated use of passwords on remote machines                                         # todo: delete `GIT_PASSWORD`
-GIT_TOKEN                       | str             | ghp_...           | Git token for cloning popelier-group repositories                                          |
-INCLUDE_NODES                   | List[str]       | []                | Node whitelist for ichor to run jobs on                                                    |
-EXCLUDE_NODES                   | List[str]       | []                | Node blacklist for ichor not to run jobs on                                                |
-"""
-
-import inspect
-import os
-import platform
-from functools import lru_cache
-from pathlib import Path
-from typing import List, Optional
-from uuid import UUID, uuid4
-
-from ichor import constants
-from ichor.atoms.atoms import Atoms
-from ichor.common.functools import ntimes_cached_property
-from ichor.common.types import DictList, Version
-from ichor.file_structure import FILE_STRUCTURE
-from ichor.globals import checkers, formatters, parsers
-from ichor.globals.config_provider import ConfigProvider
-from ichor.globals.os import OS
-from ichor.problem_finder import PROBLEM_FINDER
-
-# todo: automatically generate md table from global variables into 'doc/GLOBALS.md'
-
-class GlobalVariableError(Exception):
-    pass
-
-
-class Globals:
-    _types = []
-
-    # Variables that can't be set from config file
-    _protected: List[str] = []
-    # Variables set in config
-    _in_config: List[str] = []
-    # Default values for variables
-    _defaults = {}
-    # Allowed values for variables
-    _allowed_values = {}
-
-    # For parsing global variables into type
-    _parsers = DictList()
-    # For formatting global variables after parsing
-    _formatters = DictList()
-    # For checking global variables after formatting
-    _checkers = DictList()
-
-    # for saving the location the global variables were loaded from
-    _config_file: Optional[Path] = None
-
-    SYSTEM_NAME: str = "SYSTEM"
-    _ALF_REFERENCE_FILE: Path = None  # set automatically if not defined
-    _ALF: List[List[int]] = []
-    _ATOMS: Atoms = None
-
-    POINTS_LOCATION: Path = None
-
-    CWD: Path = Path(os.getcwd())
-
-    N_ITERATIONS: int = 1
-    POINTS_PER_ITERATION: int = 1
-
-    BATCH_SIZE: int = 5000
-
-    OPTIMISE_PROPERTY: str = "iqa"
-    OPTIMISE_ATOM: str = "all"
-
-    ACTIVE_LEARNING_METHOD: str = "epe"
-
-    MAX_RUNNING_TASKS: int = -1  # set to <= 0 for unlimited tasks
-
-    NORMALISE: bool = False
-    STANDARDISE: bool = False
-
-    METHOD: str = "B3LYP"
-    BASIS_SET: str = "6-31+g(d,p)"
-    KEYWORDS: List[str] = []
-
-    AIMALL_ENCOMP: int = 3
-    AIMALL_BOAQ: str = "gs20"
-    AIMALL_IASMESH: str = "fine"
-    AIMALL_BIM: str = "auto"
-    AIMALL_CAPTURE: str = "auto"
-    AIMALL_EHREN: int = 0
-    AIMALL_FEYNMAN: bool = False
-    AIMALL_IASPROPS: bool = True
-    AIMALL_MAGPROPS: str = "none"
-    AIMALL_SOURCE: bool = False
-    AIMALL_IASWRITE: bool = False
-    AIMALL_ATIDSPROPS: str = "0.001"
-    AIMALL_WARN: bool = True
-    AIMALL_SCP: str = "some"
-    AIMALL_DELMOG: bool = True
-    AIMALL_SKIPINT: bool = False
-    AIMALL_F2W: str = "wfx"
-    AIMALL_F2WONLY: bool = False
-    AIMALL_MIR: float = -1.0
-    AIMALL_CPCONN: str = "moderate"
-    AIMALL_INTVEEAA: str = "new"
-    AIMALL_ATLAPRHOCPS: bool = False
-    AIMALL_WSP: bool = True
-    AIMALL_SHM: int = 5
-    AIMALL_MAXMEM: int = 2400
-    AIMALL_VERIFYW: str = "yes"
-    AIMALL_SAW: bool = False
-    AIMALL_AUTONNACPS: bool = True
-
-    TRAINING_POINTS: int = 500
-    SAMPLE_POINTS: int = 9000
-    VALIDATION_POINTS: int = 500
-
-    TRAINING_SET_METHOD: List[str] = ["min_max_mean"]
-    SAMPLE_POOL_METHOD: List[str] = ["random"]
-    VALIDATION_SET_METHOD: List[str] = ["random"]
-
-    KERNEL: str = "rbf-cyclic"  # rbf or rbf-cyclic currently
-    FEREBUS_TYPE: str = (
-        "executable"  # executable (FEREBUS) or python (FEREBUS.py)
-    )
-    FEREBUS_VERSION: Version = Version("7.0")
-    FEREBUS_LOCATION: Path = Path("PROGRAMS/FEREBUS")
-
-    GAUSSIAN_MEMORY_LIMIT: str = "1GB"
-
-    # CORE COUNT SETTINGS FOR RUNNING PROGRAMS (SUFFIX CORE_COUNT)
-    GAUSSIAN_NCORES: int = 2
-    AIMALL_NCORES: int = 2
-    FEREBUS_NCORES: int = 4
-    DLPOLY_NCORES: int = 1
-    CP2K_NCORES: int = 8
-    PYSCF_NCORES: int = 2
-    MORFI_NCORES: int = 4
-    AMBER_NCORES: int = 1
-    TYCHE_NCORES: int = 1
-
-    # N TRIES SETTINGS FOR RETRYING TO RUN PROGRAMS
-    GAUSSIAN_N_TRIES: int = 10
-    AIMALL_N_TRIES: int = 10
-
-    # WHETHER OR NOT TO RERUN POINTS THAT HAVE FAILED (UP TO GAUSSIAN_N_TRIES, AIMALL_N_TRIES)
-    RERUN_POINTS = True
-    # WHETHER OR NOT TO MOVE POINTS FOR WHICH AIMALL OR GAUSSIAN HAVE FAILED OR CONTAIN BAD DATA.
-    SCRUB_POINTS: bool = True
-
-    FEREBUS_SWARM_SIZE: int = (
-        50  # If negative >> Size dynamically allocated by FEREBUS
-    )
-    FEREBUS_NUGGET: float = 1.0e-10  # Default value for FEREBUS nugget
-    FEREBUS_THETA_MIN: float = (
-        0.0  # Minimum theta value for initialisation (best to keep 0)
-    )
-    FEREBUS_THETA_MAX: float = 3.0  # Maximum theta value for initialisation
-
-    MAX_NUGGET: float = 1e-4
-
-    FEREBUS_INERTIA_WEIGHT: float = 0.72900
-    FEREBUS_COGNITIVE_LEARNING_RATE: float = 1.49400
-    FEREBUS_SOCIAL_LEARNING_RATE: float = 1.49400
-
-    FEREBUS_MEAN: str = "constant"
-    FEREBUS_OPTIMISATION: str = "pso"
-
-    FEREBUS_TOLERANCE: float = 1.0e-8
-    FEREBUS_STALL_ITERATIONS: int = 50
-    FEREBUS_CONVERGENCE: int = 20
-    FEREBUS_MAX_ITERATION: int = 1000
-
-    # DLPOLY RUNTIME SETTINGS (PREFIX DLPOLY)
-    DLPOLY_VERSION: Version = Version("4.09")
-
-    DLPOLY_NUMBER_OF_STEPS: int = 500  # Number of steps to run simulation for
-    DLPOLY_TEMPERATURE: int = (
-        0  # If set to 0, will perform geom opt but default to 10 K
-    )
-    DLPOLY_PRINT_EVERY: int = 1  # Print trajectory and stats every n steps
-    DLPOLY_TIMESTEP: float = 0.001  # in ps
-    DLPOLY_LOCATION: Path = Path("PROGRAMS/DLPOLY.Z")
-
-    DLPOLY_CHECK_CONVERGENCE: bool = False
-    DLPOLY_CONVERGENCE_CRITERIA: int = -1
-
-    DLPOLY_MAX_ENERGY: float = -1.0
-    DLPOLY_MAX_FORCE: float = -1.0
-    DLPOLY_RMS_FORCE: float = -1.0
-    DLPOLY_MAX_DISP: float = -1.0
-    DLPOLY_RMS_DISP: float = -1.0
-
-    # CP2K SETTINGS
-    CP2K_INPUT: str = ""
-    CP2K_TEMPERATURE: int = 300  # K
-    CP2K_STEPS: int = 10000
-    CP2K_TIMESTEP: float = 1.0  # fs
-    CP2K_METHOD: str = "BLYP"
-    CP2K_BASIS_SET: str = "6-31G*"
-    CP2K_DATA_DIR: str = ""
-
-    # AMBER SETTINGS
-    AMBER_TEMPERATURE: float = 300  # K
-    AMBER_TIMESTEP: float = 0.001  # ps
-    AMBER_STEPS: int = 100000
-    AMBER_LN_GAMMA: float = 0.7
-
-    # TYCHE SETTINGS
-    TYCHE_TEMPERATURE: float = 300  # K
-    TYCHE_STEPS: int = 10000
-    TYCHE_LOCATION: Path = FILE_STRUCTURE["programs"] / "tyche"
-
-    # OPTIMUM ENERGY
-    OPTIMUM_ENERGY: float = None
-    OPTIMUM_ENERGY_FILE: Path = None
-
-    # Recovery and Integration Errors
-    WARN_RECOVERY_ERROR: bool = True
-    RECOVERY_ERROR_THRESHOLD: float = (
-        1.0 / constants.ha_to_kj_mol
-    )  # Ha (1.0 kJ/mol)
-
-    WARN_INTEGRATION_ERROR: bool = True
-    INTEGRATION_ERROR_THRESHOLD: float = 0.001
-
-    # Activate Warnings when making models
-    LOG_WARNINGS: bool = (
-        False  # Gets set in create_ferebus_directories_and_submit
-    )
-
-    OS: OS = OS.Linux
-
-    DISABLE_PROBLEMS: bool = False
-    UID: UUID = uuid4()
-
-    IQA_MODELS: bool = False
-
-    DROP_COMPUTE: bool = False
-    DROP_COMPUTE_LOCATION: Path = ""
-
-    PANDORA_LOCATION: Path = ""
-    PANDORA_CCSDMOD: str = "ccsdHF"
-    MORFI_ANGULAR: int = 15
-    MORFI_RADIAL: float = 20.0
-
-    ADD_DISPERSION_TO_IQA: bool = True
-
-    GIT_USERNAME: str = ""
-    GIT_PASSWORD: str = ""
-    GIT_TOKEN: str = " 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"
-
-    INCLUDE_NODES: List[str] = []
-    EXCLUDE_NODES: List[str] = []
-
-    def __init__(
-        self,
-        config_file: Optional[Path] = None,
-        globals_instance: Optional["Globals"] = None,
-        **kwargs,
-    ):
-        self._initialising = True
-
-        # check types
-        for global_variable in self.global_variables:
-            if global_variable not in self.__annotations__.keys():
-                self.__annotations__[global_variable] = type(
-                    self.get(global_variable)
-                )
-
-        # Set Protected Variables
-        self._protected = [
-            "FILE_STRUCTURE",
-            "SGE",
-            "SUBMITTED",
-            "UID",
-            "IQA_MODELS",
-            "MACHINE",
-            "OS",
-            "ATOMS",
-        ]
-
-        # Setup Parsers
-        for global_variable in self.global_variables:
-            global_type = self.__annotations__[global_variable]
-            if global_type is str:
-                self._parsers[global_variable] += [parsers.parse_str]
-            elif global_type is bool:
-                self._parsers[global_variable] += [parsers.parse_bool]
-            elif global_type is int:
-                self._parsers[global_variable] += [parsers.parse_int]
-            elif global_type is float:
-                self._parsers[global_variable] += [parsers.parse_float]
-            elif global_type is Path:
-                self._parsers[global_variable] += [parsers.read_path]
-
-        self._parsers["KEYWORDS"] += [parsers.split_keywords]
-        self._parsers["ALF"] += [parsers.read_alf]
-        self._parsers["FEREBUS_VERSION"] += [parsers.read_version]
-        self._parsers["DLPOLY_VERSION"] += [parsers.read_version]
-
-        self._parsers["INCLUDE_NODES"] += [parsers.split_keywords]
-        self._parsers["EXCLUDE_NODES"] += [parsers.split_keywords]
-
-        self._parsers["TRAINING_SET_METHOD"] += [parsers.split_keywords]
-        self._parsers["SAMPLE_POOL_METHOD"] += [parsers.split_keywords]
-        self._parsers["VALIDATION_SET_METHOD"] += [parsers.split_keywords]
-
-        self._parsers["UID"] += [parsers.read_uid]
-
-        # TODO: Parsers to add
-        # - Training/Sample/Validation Set methods
-        # - Make sure List[int] is parsed correctly
-
-        # Setup Formatters
-        for global_variable in self.global_variables:
-            global_type = self.__annotations__[global_variable]
-            if global_type is str:
-                self._formatters[global_variable] += [formatters.cleanup_str]
-
-        self._formatters["SYSTEM_NAME"] += [formatters.to_upper]
-        self._formatters["OPTIMISE_PROPERTY"] += [formatters.to_lower]
-
-        # Setup Checkers
-        self._allowed_values = {
-            "METHOD": constants.GAUSSIAN_METHODS,
-            "AIMALL_BOAQ": constants.BOAQ_VALUES,
-            "AIMALL_IASMESH": constants.IASMESH_VALUES,
-            "FEREBUS_TYPE": constants.FEREBUS_TYPES,
-            "OPTIMISE_PROPERTY": ["iqa"] + constants.multipole_names,
-            "KERNEL": constants.KERNELS,
-        }
-
-        # TODO: Checks to add
-        # - Basis Set (not sure how to do this one)
-        # - Optimise Atom, must be done after determining system
-        # - Check FEREBUS Location
-        # - Check DLPOLY Location
-        # - FEREBUS Mean
-        # - FEREBUS Optimiser
-        # - CP2K Method
-        # - CP2K Basis Set
-
-        for variable, allowed_values in self._allowed_values.items():
-            self._checkers[variable] += [
-                lambda val, av=allowed_values: checkers.check_allowed(val, av)
-            ]
-
-        self._checkers["MAX_ITERATION"] += [checkers.positive]
-        self._checkers["POINTS_PER_ITERATION"] += [checkers.positive]
-        self._checkers["TRAINING_POINTS"] += [checkers.positive_or_zero]
-        self._checkers["SAMPLE_POINTS"] += [checkers.positive_or_zero]
-        self._checkers["VALIDATION_POINTS"] += [checkers.positive_or_zero]
-
-        self._checkers["FEREBUS_SWARM_SIZE"] += [checkers.positive]
-        self._checkers["FEREBUS_NUGGET"] += [checkers.positive]
-        self._checkers["FEREBUS_INERTIA_WEIGHT"] += [checkers.positive]
-        self._checkers["FEREBUS_COGNITIVE_LEARNING_RATE"] += [
-            checkers.positive
-        ]
-        self._checkers["FEREBUS_SOCIAL_LEARNING_RATE"] += [checkers.positive]
-        self._checkers["FEREBUS_TOLERANCE"] += [checkers.positive]
-        self._checkers["FEREBUS_STALL_ITERATIONS"] += [checkers.positive]
-        self._checkers["FEREBUS_CONVERGENCE"] += [checkers.positive]
-        self._checkers["FEREBUS_MAX_ITERATION"] += [checkers.positive]
-
-        self._checkers["DLPOLY_NUMBER_OF_STEPS"] += [checkers.positive]
-        self._checkers["DLPOLY_TEMPERATURE"] += [checkers.positive_or_zero]
-        self._checkers["DLPOLY_PRINT_EVERY"] += [checkers.positive]
-        self._checkers["DLPOLY_TIMESTEP"] += [checkers.positive]
-
-        self._checkers["CP2K_TEMPERATURE"] += [checkers.positive]
-        self._checkers["CP2K_STEPS"] += [checkers.positive]
-        self._checkers["CP2K_TIMESTEP"] += [checkers.positive]
-
-        # Setup Defaults
-        for global_variable in self.global_variables:
-            self._defaults[global_variable] = self.get(global_variable)
-
-        # Set OS
-        if platform == "linux" or platform == "linux2":
-            self.OS = OS.Linux
-        elif platform == "darwin":
-            self.OS = OS.MacOS
-        elif platform == "win32":
-            self.OS = OS.Windows
-
-        if config_file:
-            self.init_from_config(config_file)
-
-        if globals_instance is not None:
-            self.init_from_globals(globals_instance)
-
-        for key, value in kwargs.items():
-            if key not in self.global_variables:
-                raise GlobalVariableError(
-                    f"Global Variable: {key} does not exist."
-                )
-            self.set(key, value)
-
-        if "MAX_RUNNING_TASKS" not in self._in_config:
-            from ichor.machine import MACHINE, Machine
-
-            if MACHINE is Machine.ffluxlab:
-                self.MAX_RUNNING_TASKS = (
-                    25  # <- might be a bit conservative, increase in future?
-                )
-            elif MACHINE is Machine.csf3:
-                self.MAX_RUNNING_TASKS = -1
-
-        self._initialising = False
-
-    def init(self, src: Optional[Union[Union[Path, str], "Globals"]] = None):
-        if src is not None:
-            if isinstance(src, Globals):
-                self.init_from_globals(src)
-            else:
-                src = Path(src)
-                self.init_from_config(src)
-
-    def init_from_config(self, config_file: Path):
-        self._config_file = config_file
-        config = ConfigProvider(source=config_file)
-
-        for key, val in config.items():
-            if key in self.global_variables:
-                self.set(key, val)
-                self._in_config += [key]
-            elif key in [
-                "MAX_ITERATION",
-                "N_ITERATION",
-            ]:  # Deprecated variable names
-                self.set("N_ITERATIONS", val)
-                self._in_config += ["N_ITERATIONS"]
-            else:
-                PROBLEM_FINDER.unknown_settings += [
-                    key
-                ]  # todo: implement ProblemFinder
-
-    def init_from_globals(self, globals_instance: "Globals"):
-        for key, value in globals_instance.items(show_protected=True):
-            self.set(key, value)
-
-    def set(self, name, value):
-        name = name.upper()
-        if name not in self.global_variables:
-            PROBLEM_FINDER.unknown_settings.append(name)
-        elif name in self._protected:
-            PROBLEM_FINDER.protected_settings.append(name)
-        else:
-            try:
-                setattr(self, name, value)
-            except ValueError as e:
-                PROBLEM_FINDER.incorrect_settings[name] = e
-
-    @property
-    def ATOMS(self) -> Atoms:
-        if self._initialising:
-            return None
-        self._ATOMS = get_atoms(self.ALF_REFERENCE_FILE)
-        return self._ATOMS
-
-    @ATOMS.setter
-    def ATOMS(self, value: Atoms):
-        self._ATOMS = value
-        self._ALF = None
-
-    @property
-    def ALF(self):
-        if self._initialising:
-            return None
-        self._ALF = self.ATOMS.alf
-        return self._ALF
-
-    @property
-    def ALF_REFERENCE_FILE(self):
-        if (
-            self._ALF_REFERENCE_FILE is None
-            or self._ALF_REFERENCE_FILE == Path()
-        ):
-            # search for ALF REFERENCE FILE
-            if self.POINTS_LOCATION is not None:
-                self._ALF_REFERENCE_FILE = self.POINTS_LOCATION
-            else:
-                from ichor.files import GJF, XYZ
-
-                for f in Path().iterdir():
-                    if f.is_file() and f.suffix in [
-                        GJF.filetype,
-                        XYZ.filetype,
-                    ]:
-                        self._ALF_REFERENCE_FILE = f
-                        break
-                else:
-                    from ichor.files import PointsDirectory
-
-                    for d in Path().iterdir():
-                        if d.is_dir():
-                            points = PointsDirectory(d)
-                            if len(points) > 0:
-                                self._ALF_REFERENCE_FILE = points[0].xyz.path
-                                break
-        if (
-            self._ALF_REFERENCE_FILE.exists()
-            and self._ALF_REFERENCE_FILE.is_dir()
-        ):
-            from ichor.files import PointsDirectory
-
-            points = PointsDirectory(d)
-            if len(points) > 0:
-                self._ALF_REFERENCE_FILE = points[0].xyz.path
-        return self._ALF_REFERENCE_FILE
-
-    @ALF_REFERENCE_FILE.setter
-    def ALF_REFERENCE_FILE(self, value: Path):
-        self._ALF_REFERENCE_FILE = value
-
-    @ALF.setter
-    def ALF(self, value: List[List[int]]):
-        self._ALF = value
-
-    def get(self, name):
-        return getattr(self, name, None)
-
-    def items(self, show_protected=False):
-        return [
-            (global_variable, getattr(self, global_variable))
-            for global_variable in self.global_variables
-            if global_variable not in self._protected or show_protected
-        ]
-
-    def save_to_properties_config(self, config_file: Path, global_variables):
-        with open(config_file, "w") as config:
-            config.write(f"{constants.ichor_logo}\n\n")
-            for key, val in global_variables.items():
-                if str(val) in ["[]", "None"]:
-                    continue
-                config.write(f"{key}={val}\n")
-
-    def save_to_yaml_config(self, config_file: Path, global_variables):
-        import yaml
-
-        with open(config_file, "w") as config:
-            yaml.dump(global_variables, config)
-
-    def save_to_config(self, config_file: Optional[Path] = None):
-        if config_file is None:
-            if self._config_file is None:
-                # if no config file is provided and the instance of globals wasn't defined from a config, default to
-                # `Arguments.config_file`
-                from ichor.arguments import Arguments
-
-                config_file = Arguments.config_file
-            else:
-                config_file = self._config_file
-        config_file = Path(config_file)
-
-        global_variables = {
-            global_variable: global_value
-            for global_variable, global_value in self.items()
-            if (
-                global_value != self._defaults[global_variable]
-                or global_variable in self._in_config
-            )
-        }
-
-        if config_file.suffix == ".properties":
-            self.save_to_properties_config(config_file, global_variables)
-        elif config_file.suffix == ".yaml":
-            self.save_to_yaml_config(config_file, global_variables)
-
-    @property
-    def config_variables(self):
-        return [
-            g for g in self.global_variables if g in self._in_config.keys()
-        ]
-
-    @property
-    def global_variables(self):
-
-        try:
-            return self._global_variables
-        except AttributeError:
-            methods = [
-                f[0]
-                for f in inspect.getmembers(
-                    Globals, predicate=inspect.isfunction
-                )
-            ]
-            properties = [
-                p[0]
-                for p in inspect.getmembers(
-                    Globals, lambda o: isinstance(o, property)
-                )
-            ]
-            methods += properties
-            self._global_variables = [
-                key
-                for key in dir(self)
-                if not key.startswith("_") and key not in methods
-            ]
-
-            return self._global_variables
-
-    def __setattr__(self, name, value):
-        if (
-            hasattr(self, "_global_variables")
-            and name in self.global_variables
-        ):
-            for parser in self._parsers.get(name, []):
-                value = parser(value)
-            for formatter in self._formatters.get(name, []):
-                value = formatter(value)
-            for check in self._checkers.get(name, []):
-                check(value)  # Should raise error if incorrect
-
-            if name == "ALF":
-                Atoms.ALF = (
-                    value  # Make sure Atoms.ALF and GLOBALS.ALF are synced
-                )
-
-        super(Globals, self).__setattr__(name, value)
-
-    # def __call__(self):
-    #     self.__init__(*args, **kwargs)
-    #     return self.__enter__()
-
-    def __enter__(self, *args, **kwargs):
-        from ichor import globals
-
-        self._save_globals = Globals(globals_instance=globals.GLOBALS)
-        globals.GLOBALS.init_from_globals(self)
-
-    def __exit__(self, type, value, traceback):
-        from ichor import globals
-
-        globals.GLOBALS.init_from_globals(self._save_globals)
-
-
-class NoAtomsFound(Exception):
-    pass
-
-
-@lru_cache()
-def get_atoms(path: Optional[Path] = None) -> Atoms:
-    if path is not None:
-        alf_reference_file = Path(path)
-        if not alf_reference_file.exists():
-            raise ValueError(
-                f"ALF reference file: {alf_reference_file} does not exit"
-            )
-        elif alf_reference_file.is_dir():
-            raise ValueError(
-                f"ALF reference file: {alf_reference_file} is a directory."
-            )
-        if alf_reference_file.suffix == ".gjf":
-            from ichor.files import GJF
-
-            return GJF(alf_reference_file).atoms
-        elif alf_reference_file.suffix == ".xyz":
-            from ichor.files import XYZ
-
-            return XYZ(alf_reference_file).atoms
-        else:
-            raise ValueError(f"Unknown filetype ({alf_reference_file}")
-    else:
-
-        def scan_dir(d) -> Optional[Atoms]:
-            # todo: could be slow, maybe best to search key locations first
-            dirs_to_scan = []
-            print("scanning", d)
-            for f in d.iterdir():
-                if f.is_file():
-                    if f.suffix == ".gjf":
-                        from ichor.files import GJF
-
-                        return GJF(f).atoms
-                    elif f.suffix == ".xyz":
-                        from ichor.files import XYZ
-
-                        return XYZ(f).atoms
-                elif f.is_dir():
-                    dirs_to_scan += [f]
-            for dir_to_scan in dirs_to_scan:
-                scan_dir(dir_to_scan)
-
-        atoms = scan_dir(Path.cwd())
-        if atoms is not None:
-            return atoms
-    raise NoAtomsFound("No instance of Atoms could be found")
+
+"""
+Global variables are the backbone of ichor and are used throughout
+Mutable global variables are tricky things and should be used with caution, the global variables
+defined in Globals are carefully maintained by a series of parsers, formatters and checkers to try
+and make sure that the global variable is always valid.
+
+|Global Variable|Type|Default Value|Description|Notes|
+|---------------|----|-------------|-----------|-----|
+SYSTEM_NAME                     | str             | SYSTEM            | Name of the current system                                                                 |
+ALF_REFERENCE_FILE              | str             |                   | Path to file containing geometry to calculate ALF                                          | gjf or xyz                                                                                      # todo: convert to Path
+ALF                             | List[List[int]] | []                | ALF used for ichor containing atomic indices                                               | 1-index
+ATOMS                           | Atoms           | None              | Instance of Atoms from ALF_REFERENCE_FILE                                                  |
+CWD                             | Path            | os.getcwd()       | Current working directory                                                                  |
+N_ITERATIONS                    | int             | 1                 | Number of iterations to run adaptive sampling for                                          |
+POINTS_PER_ITERATION            | int             | 1                 | Number of points to add to training set per iteration                                      |
+OPTIMISE_PROPERTY               | str             | iqa               | Atomic property to optimise in adaptive sampling                                           |
+OPTIMISE_ATOM                   | str             | all               | Atom to optimise in adaptive sampling                                                      | Can be all or a specific atom
+ACTIVE_LEARNING_METHOD          | str             | epe               | Active learning method to use                                                              | Currently only epe is implemented
+NORMALISE                       | bool            | False             | Whether to normalise data before running through ferebus                                   | No longer implemented
+STANDARDISE                     | bool            | False             | Whether to standardise data before running through ferebus                                 | No longer implemented
+METHOD                          | str             | B3LYP             | Quantum mechanics method to use in Gaussian calculation                                    |
+BASIS_SET                       | str             | 6-31+g(d,p)       | Basis set to use in Gaussian calculation                                                   |
+KEYWORDS                        | List[str]       | []                | Keywords used to run Gaussian                                                              | 
+ENCOMP                          | int             | 3                 | Encomp setting to use for AIMAll                                                           | Can be 3 or 4
+BOAQ                            | str             | gs20              | Boaq setting used for AIMAll                                                               |
+IASMESH                         | str             | fine              | Iasmesh setting used for AIMAll                                                            |
+TRAINING_POINTS                 | int             | 500               | Number of training points to initialise training set with                                  | Not used by min_max or min_max_mean
+SAMPLE_POINTS                   | int             | 9000              | Number of sample points to initialise sample pool with                                     |
+VALIDATION_POINTS               | int             | 500               | Number of validation points to initialise validation set with                              |
+TRAINING_SET_METHOD             | List[str]       | [min_max_mean]    | Methods to initialise training set                                                         | Ran in order of the list                                                                        # todo: implement parser for reading from config
+SAMPLE_POOL_METHOD              | List[str]       | [random]          | Methods to initialise sample pool                                                          | Ran in order of the list                                                                        # todo: implement parser for reading from config
+VALIDATION_SET_METHOD           | List[str]       | [random]          | Methods to initialise validation set                                                       | Ran in order of the list                                                                        # todo: implement parser for reading from config
+KERNEL                          | str             | rbf-cyclic        | Kernel to use in ferebus                                                                   | Can only use rbf-cyclic currently
+FEREBUS_TYPE                    | str             | executable        | Tells ichor to run FEREBUS or FEREBUS.py                                                   | Currently executable implemented only                                                           # todo: implement python variant and convert to enum
+FEREBUS_VERSION                 | Version         | 7.0               | Current ferebus version                                                                    | Older versions use different training set and config files                                      # todo: reimplement older style for v3
+FEREBUS_LOCATION                | Path            | PROGRAMS/FEREBUS  | Path to ferebus executable                                                                 |
+GAUSSIAN_MEMORY_LIMIT           | str             | 1GB               | Memory limit for runnning Gaussian
+GAUSSIAN_NCORES             | int             | 2                 | Number of cores to run Gaussian                                                            |
+AIMALL_NCORES               | int             | 2                 | Number of cores to run AIMAll                                                              |
+FEREBUS_NCORES              | int             | 4                 | Number of cores to run FEREBUS                                                             |
+DLPOLY_NCORES               | int             | 1                 | Number of cores to run DLPOLY                                                              |
+CP2K_CORE_COUNT                 | int             | 8                 | Number of cores to run CP2K                                                                |
+GAUSSIAN_N_TRIES                | int             | 10                | Number of tries to run Gaussian job before giving up                                       | If negative will run infinitely
+AIMALL_N_TRIES                  | int             | 10                | Number of tries to run AIMAll job before giving up                                         | If negative will run infinitely
+SCRUB_POINTS                    | bool            | False             | Whether or not to remove any bad/failed points after Gaussian or AIMALL are ran            | Only implemented for Gaussian and Aimall currently. Default is false.
+FEREBUS_SWARM_SIZE              | int             | 50                | Swarm size for FEREBUS PSO                                                                 |
+FEREBUS_NUGGET                  | float           | 1.0e-10           | Nugget parameter for FEREBUS                                                               |
+FEREBUS_THETA_MIN               | float           | 0.0               | Min theta value for PSO initialisation in FEREBUS                                          |
+FEREBUS_THETA_MAX               | float           | 3.0               | Max theta value for PSO initialisation in FEREBUS                                          |
+MAX_NUGGET                      | float           | 1e-4              | ICHOR v2 iteratively increased nugget value when near singular matrix was encountered      | Can probably delete this # todo: delete MAX_NUGGET
+FEREBUS_INERTIA_WEIGHT          | float           | 0.72900           | Inertia weight for FEREBUS PSO                                                             |
+FEREBUS_COGNITIVE_LEARNING_RATE | float           | 1.49400           | Cognitive learning rate for FEREBUS PSO                                                    |
+FEREBUS_SOCIAL_LEARNING_RATE    | float           | 1.49400           | Social learning rate for FEREBUS PSO                                                       |
+FEREBUS_MEAN                    | str             | constant          | Mean function for ferebus to use                                                           | Currently only constant implemented
+FEREBUS_OPTIMISATION            | str             | pso               | Optimiser for ferebus                                                                      | Currently only PSO implemented
+FEREBUS_TOLERANCE               | float           | 1.0e-8            | Tolerance for relative difference calculation in ferebus PSO                               | 1e-8 is reasonably strict convergence criteria
+FEREBUS_STALL_ITERATIONS        | int             | 50                | Stall iterations for relative difference calculation in ferebus PSO                        | 50 is reasonably strict convergence criteria
+FEREBUS_CONVERGENCE             | int             | 20                | Old version of FEREBUS_STALL_ITERATIONS                                                    | Can probably delete # todo: delete FEREBUS_CONVERGENCE
+FEREBUS_MAX_ITERATION           | int             | 1000              | Number of iterations FEREBUS PSO should run for                                            |
+DLPOLY_VERSION                  | Version         | 4.09              | Current DLPOLY version                                                                     | Older versions of DLPOLY used different inputs # todo: reimplement older dlpoly version
+DLPOLY_NUMBER_OF_STEPS          | int             | 500               | Number of steps to run DLPOLY simulation for                                               | DLPOLY currently not implemented in v3                                                         # todo: implement interface to DLPOLY
+DLPOLY_TEMPERATURE              | int             | 0                 | Temperature to run DLPOLY simulation (K)                                                   | DLPOLY currently not implemented in v3                                                         # todo: implement interface to DLPOLY
+DLPOLY_PRINT_EVERY              | int             | 1                 | DLPOLY output prints every `DLPOLY_PRINT_EVERY` timesteps                                  | DLPOLY currently not implemented in v3                                                         # todo: implement interface to DLPOLY
+DLPOLY_TIMESTEP                 | float           | 0.001             | Length of timestep in DLPOLY simulation (ps)                                               | DLPOLY currently not implemented in v3                                                         # todo: implement interface to DLPOLY
+DLPOLY_LOCATION                 | Path            | PROGRAMS/DLPOLY.Z | Path to DLPOLY executable                                                                  | DLPOLY currently not implemented in v3                                                         # todo: implement interface to DLPOLY
+DLPOLY_CHECK_CONVERGENCE        | bool            | False             | Older DLPOLY version allowed for convergence check in geometry optimisations               | DLPOLY currently not implemented in v3                                                         # todo: implement interface to DLPOLY
+DLPOLY_CONVERGENCE_CRITERIA     | int             | -1                | Older DLPOLY version allowed for convergence check in geometry optimisations               | DLPOLY currently not implemented in v3                                                         # todo: implement interface to DLPOLY
+DLPOLY_MAX_ENERGY               | float           | -1.0              | Older DLPOLY version allowed for convergence check in geometry optimisations               | DLPOLY currently not implemented in v3                                                         # todo: implement interface to DLPOLY
+DLPOLY_MAX_FORCE                | float           | -1.0              | Older DLPOLY version allowed for convergence check in geometry optimisations               | DLPOLY currently not implemented in v3                                                         # todo: implement interface to DLPOLY
+DLPOLY_RMS_FORCE                | float           | -1.0              | Older DLPOLY version allowed for convergence check in geometry optimisations               | DLPOLY currently not implemented in v3                                                         # todo: implement interface to DLPOLY
+DLPOLY_MAX_DISP                 | float           | -1.0              | Older DLPOLY version allowed for convergence check in geometry optimisations               | DLPOLY currently not implemented in v3                                                         # todo: implement interface to DLPOLY
+DLPOLY_RMS_DISP                 | float           | -1.0              | Older DLPOLY version allowed for convergence check in geometry optimisations               | DLPOLY currently not implemented in v3                                                         # todo: implement interface to DLPOLY
+CP2K_INPUT                      | str             |                   | CP2K input geometry file                                                                   | CP2K interface not implemented in v3                                                           # todo: implement CP2K interface for v3
+CP2K_TEMPERATURE                | int             | 300               | Temperature to run CP2K simulation (K)                                                     | CP2K interface not implemented in v3                                                           # todo: implement CP2K interface for v3
+CP2K_STEPS                      | int             | 10000             | Number of timesteps to run CP2K simulation for                                             | CP2K interface not implemented in v3                                                           # todo: implement CP2K interface for v3
+CP2K_TIMESTEP                   | float           | 1.0               | Length of timestep in CP2K simulation (ps)                                                 | CP2K interface not implemented in v3                                                           # todo: implement CP2K interface for v3
+CP2K_METHOD                     | str             | BLYP              | QM method for CP2K simulation                                                              | CP2K interface not implemented in v3                                                           # todo: implement CP2K interface for v3
+CP2K_BASIS_SET                  | str             | 6-31G*            | Basis set for CP2K simulation                                                              | CP2K interface not implemented in v3                                                           # todo: implement CP2K interface for v3
+CP2K_DATA_DIR                   | str             |                   | Path to CP2K data directory                                                                | CP2K interface not implemented in v3                                                           # todo: implement CP2K interface for v3
+WARN_RECOVERY_ERROR             | bool            | True              | Switch on warnings for large recovery errors                                               | Warnings not currently implemented in v3                                                       # todo: implement recovery error warning for v3
+RECOVERY_ERROR_THRESHOLD        | float           | 0.00038           | Threshold to warn user about large recover errors (Ha)                                     | Warnings not currently implemented in v3                                                       # todo: implement recovery error warning for v3
+WARN_INTEGRATION_ERROR          | bool            | True              | Switch on warnings for large integration errors                                            | Warnings not currently implemented in v3                                                       # todo: implement integration error warning for v3
+INTEGRATION_ERROR_THRESHOLD     | float           | 0.001             | Threshold to warn user about large integration erorrs                                      | Warnings not currently implemented in v3                                                       # todo: implement integrations error warning for v3
+LOG_WARNINGS                    | bool            | False             | Switch to write warnings to log file                                                       | Warnings not currently implemented in v3                                                       # todo: implement warnings for v3
+OS                              | OS              | OS.Linux          | Current operating system                                                                   | Should automatically detect between linux, macos and windows
+DISABLE_PROBLEMS                | bool            | False             | Disables showing problems at the top of the main menu                                      | Problems currently not implemented for v3                                                      # todo: implement problems for v3
+UID                             | UUID            | Arguments.uid     | Unique ID for ichor instance                                                               | Very important variable for making sure ichor reads and writes data to the correct location
+IQA_MODELS                      | bool            | False             | Deprecated variable for older ferebus version to toggle whether ichor is making iqa models | No longer required # todo: delete `IQA_MODELS`
+DROP_COMPUTE                  | bool            | False             | Toggle whether to use drop-n-compute                                                       | Drop-n-compute not currently implemented for v3                                                # todo: implement drop-n-compute interface for v3
+DROP_COMPUTE_LOCATION         | Path            |                   | Location of drop-n-compute directory                                                       | Drop-n-compute not currently implemented for v3                                                # todo: implement drop-n-compute interface for v3
+GIT_USERNAME                    | str             |                   | Git username for cloning popelier-group repositories                                       | Shouldn't be needed if GIT_TOKEN is defined
+GIT_PASSWORD                    | str             |                   | Git password for cloning popelier-group repositories                                       | Git has deprecated use of passwords on remote machines                                         # todo: delete `GIT_PASSWORD`
+GIT_TOKEN                       | str             | ghp_...           | Git token for cloning popelier-group repositories                                          |
+INCLUDE_NODES                   | List[str]       | []                | Node whitelist for ichor to run jobs on                                                    |
+EXCLUDE_NODES                   | List[str]       | []                | Node blacklist for ichor not to run jobs on                                                |
+"""
+
+import inspect
+import os
+import platform
+from functools import lru_cache
+from pathlib import Path
+from typing import List, Optional
+from uuid import UUID, uuid4
+
+from ichor import constants
+from ichor.atoms.atoms import Atoms
+from ichor.common.functools import ntimes_cached_property
+from ichor.common.types import DictList, Version
+from ichor.file_structure import FILE_STRUCTURE
+from ichor.globals import checkers, formatters, parsers
+from ichor.globals.config_provider import ConfigProvider
+from ichor.globals.os import OS
+from ichor.problem_finder import PROBLEM_FINDER
+
+# todo: automatically generate md table from global variables into 'doc/GLOBALS.md'
+
+class GlobalVariableError(Exception):
+    pass
+
+
+class Globals:
+    _types = []
+
+    # Variables that can't be set from config file
+    _protected: List[str] = []
+    # Variables set in config
+    _in_config: List[str] = []
+    # Default values for variables
+    _defaults = {}
+    # Allowed values for variables
+    _allowed_values = {}
+
+    # For parsing global variables into type
+    _parsers = DictList()
+    # For formatting global variables after parsing
+    _formatters = DictList()
+    # For checking global variables after formatting
+    _checkers = DictList()
+
+    # for saving the location the global variables were loaded from
+    _config_file: Optional[Path] = None
+
+    SYSTEM_NAME: str = "SYSTEM"
+    _ALF_REFERENCE_FILE: Path = None  # set automatically if not defined
+    _ALF: List[List[int]] = []
+    _ATOMS: Atoms = None
+
+    POINTS_LOCATION: Path = None
+
+    CWD: Path = Path(os.getcwd())
+
+    N_ITERATIONS: int = 1
+    POINTS_PER_ITERATION: int = 1
+
+    BATCH_SIZE: int = 5000
+
+    OPTIMISE_PROPERTY: str = "iqa"
+    OPTIMISE_ATOM: str = "all"
+
+    ACTIVE_LEARNING_METHOD: str = "epe"
+
+    MAX_RUNNING_TASKS: int = -1  # set to <= 0 for unlimited tasks
+
+    NORMALISE: bool = False
+    STANDARDISE: bool = False
+
+    METHOD: str = "B3LYP"
+    BASIS_SET: str = "6-31+g(d,p)"
+    KEYWORDS: List[str] = []
+
+    AIMALL_ENCOMP: int = 3
+    AIMALL_BOAQ: str = "gs20"
+    AIMALL_IASMESH: str = "fine"
+    AIMALL_BIM: str = "auto"
+    AIMALL_CAPTURE: str = "auto"
+    AIMALL_EHREN: int = 0
+    AIMALL_FEYNMAN: bool = False
+    AIMALL_IASPROPS: bool = True
+    AIMALL_MAGPROPS: str = "none"
+    AIMALL_SOURCE: bool = False
+    AIMALL_IASWRITE: bool = False
+    AIMALL_ATIDSPROPS: str = "0.001"
+    AIMALL_WARN: bool = True
+    AIMALL_SCP: str = "some"
+    AIMALL_DELMOG: bool = True
+    AIMALL_SKIPINT: bool = False
+    AIMALL_F2W: str = "wfx"
+    AIMALL_F2WONLY: bool = False
+    AIMALL_MIR: float = -1.0
+    AIMALL_CPCONN: str = "moderate"
+    AIMALL_INTVEEAA: str = "new"
+    AIMALL_ATLAPRHOCPS: bool = False
+    AIMALL_WSP: bool = True
+    AIMALL_SHM: int = 5
+    AIMALL_MAXMEM: int = 2400
+    AIMALL_VERIFYW: str = "yes"
+    AIMALL_SAW: bool = False
+    AIMALL_AUTONNACPS: bool = True
+
+    TRAINING_POINTS: int = 500
+    SAMPLE_POINTS: int = 9000
+    VALIDATION_POINTS: int = 500
+
+    TRAINING_SET_METHOD: List[str] = ["min_max_mean"]
+    SAMPLE_POOL_METHOD: List[str] = ["random"]
+    VALIDATION_SET_METHOD: List[str] = ["random"]
+
+    KERNEL: str = "rbf-cyclic"  # rbf or rbf-cyclic currently
+    FEREBUS_TYPE: str = (
+        "executable"  # executable (FEREBUS) or python (FEREBUS.py)
+    )
+    FEREBUS_VERSION: Version = Version("7.0")
+    FEREBUS_LOCATION: Path = Path("PROGRAMS/FEREBUS")
+
+    GAUSSIAN_MEMORY_LIMIT: str = "1GB"
+
+    # CORE COUNT SETTINGS FOR RUNNING PROGRAMS (SUFFIX CORE_COUNT)
+    GAUSSIAN_NCORES: int = 2
+    AIMALL_NCORES: int = 2
+    FEREBUS_NCORES: int = 4
+    DLPOLY_NCORES: int = 1
+    CP2K_NCORES: int = 8
+    PYSCF_NCORES: int = 2
+    MORFI_NCORES: int = 4
+    AMBER_NCORES: int = 1
+    TYCHE_NCORES: int = 1
+
+    # N TRIES SETTINGS FOR RETRYING TO RUN PROGRAMS
+    GAUSSIAN_N_TRIES: int = 10
+    AIMALL_N_TRIES: int = 10
+
+    # WHETHER OR NOT TO RERUN POINTS THAT HAVE FAILED (UP TO GAUSSIAN_N_TRIES, AIMALL_N_TRIES)
+    RERUN_POINTS = True
+    # WHETHER OR NOT TO MOVE POINTS FOR WHICH AIMALL OR GAUSSIAN HAVE FAILED OR CONTAIN BAD DATA.
+    SCRUB_POINTS: bool = True
+
+    FEREBUS_SWARM_SIZE: int = (
+        50  # If negative >> Size dynamically allocated by FEREBUS
+    )
+    FEREBUS_NUGGET: float = 1.0e-10  # Default value for FEREBUS nugget
+    FEREBUS_THETA_MIN: float = (
+        0.0  # Minimum theta value for initialisation (best to keep 0)
+    )
+    FEREBUS_THETA_MAX: float = 3.0  # Maximum theta value for initialisation
+
+    MAX_NUGGET: float = 1e-4
+
+    FEREBUS_INERTIA_WEIGHT: float = 0.72900
+    FEREBUS_COGNITIVE_LEARNING_RATE: float = 1.49400
+    FEREBUS_SOCIAL_LEARNING_RATE: float = 1.49400
+
+    FEREBUS_MEAN: str = "constant"
+    FEREBUS_OPTIMISATION: str = "pso"
+
+    FEREBUS_TOLERANCE: float = 1.0e-8
+    FEREBUS_STALL_ITERATIONS: int = 50
+    FEREBUS_CONVERGENCE: int = 20
+    FEREBUS_MAX_ITERATION: int = 1000
+
+    # DLPOLY RUNTIME SETTINGS (PREFIX DLPOLY)
+    DLPOLY_VERSION: Version = Version("4.09")
+
+    DLPOLY_NUMBER_OF_STEPS: int = 500  # Number of steps to run simulation for
+    DLPOLY_TEMPERATURE: int = (
+        0  # If set to 0, will perform geom opt but default to 10 K
+    )
+    DLPOLY_PRINT_EVERY: int = 1  # Print trajectory and stats every n steps
+    DLPOLY_TIMESTEP: float = 0.001  # in ps
+    DLPOLY_LOCATION: Path = Path("PROGRAMS/DLPOLY.Z")
+
+    DLPOLY_CHECK_CONVERGENCE: bool = False
+    DLPOLY_CONVERGENCE_CRITERIA: int = -1
+
+    DLPOLY_MAX_ENERGY: float = -1.0
+    DLPOLY_MAX_FORCE: float = -1.0
+    DLPOLY_RMS_FORCE: float = -1.0
+    DLPOLY_MAX_DISP: float = -1.0
+    DLPOLY_RMS_DISP: float = -1.0
+
+    # CP2K SETTINGS
+    CP2K_INPUT: str = ""
+    CP2K_TEMPERATURE: int = 300  # K
+    CP2K_STEPS: int = 10000
+    CP2K_TIMESTEP: float = 1.0  # fs
+    CP2K_METHOD: str = "BLYP"
+    CP2K_BASIS_SET: str = "6-31G*"
+    CP2K_DATA_DIR: str = ""
+
+    # AMBER SETTINGS
+    AMBER_TEMPERATURE: float = 300  # K
+    AMBER_TIMESTEP: float = 0.001  # ps
+    AMBER_STEPS: int = 100000
+    AMBER_LN_GAMMA: float = 0.7
+
+    # TYCHE SETTINGS
+    TYCHE_TEMPERATURE: float = 300  # K
+    TYCHE_STEPS: int = 10000
+    TYCHE_LOCATION: Path = FILE_STRUCTURE["programs"] / "tyche"
+
+    # OPTIMUM ENERGY
+    OPTIMUM_ENERGY: float = None
+    OPTIMUM_ENERGY_FILE: Path = None
+
+    # Recovery and Integration Errors
+    WARN_RECOVERY_ERROR: bool = True
+    RECOVERY_ERROR_THRESHOLD: float = (
+        1.0 / constants.ha_to_kj_mol
+    )  # Ha (1.0 kJ/mol)
+
+    WARN_INTEGRATION_ERROR: bool = True
+    INTEGRATION_ERROR_THRESHOLD: float = 0.001
+
+    # Activate Warnings when making models
+    LOG_WARNINGS: bool = (
+        False  # Gets set in create_ferebus_directories_and_submit
+    )
+
+    OS: OS = OS.Linux
+
+    DISABLE_PROBLEMS: bool = False
+    UID: UUID = uuid4()
+
+    IQA_MODELS: bool = False
+
+    DROP_COMPUTE: bool = False
+    DROP_COMPUTE_LOCATION: Path = ""
+
+    PANDORA_LOCATION: Path = ""
+    PANDORA_CCSDMOD: str = "ccsdHF"
+    MORFI_ANGULAR: int = 15
+    MORFI_RADIAL: float = 20.0
+
+    ADD_DISPERSION_TO_IQA: bool = True
+
+    GIT_USERNAME: str = ""
+    GIT_PASSWORD: str = ""
+    GIT_TOKEN: str = " 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"
+
+    INCLUDE_NODES: List[str] = []
+    EXCLUDE_NODES: List[str] = []
+
+    def __init__(
+        self,
+        config_file: Optional[Path] = None,
+        globals_instance: Optional["Globals"] = None,
+        **kwargs,
+    ):
+        self._initialising = True
+
+        # check types
+        for global_variable in self.global_variables:
+            if global_variable not in self.__annotations__.keys():
+                self.__annotations__[global_variable] = type(
+                    self.get(global_variable)
+                )
+
+        # Set Protected Variables
+        self._protected = [
+            "FILE_STRUCTURE",
+            "SGE",
+            "SUBMITTED",
+            "UID",
+            "IQA_MODELS",
+            "MACHINE",
+            "OS",
+            "ATOMS",
+        ]
+
+        # Setup Parsers
+        for global_variable in self.global_variables:
+            global_type = self.__annotations__[global_variable]
+            if global_type is str:
+                self._parsers[global_variable] += [parsers.parse_str]
+            elif global_type is bool:
+                self._parsers[global_variable] += [parsers.parse_bool]
+            elif global_type is int:
+                self._parsers[global_variable] += [parsers.parse_int]
+            elif global_type is float:
+                self._parsers[global_variable] += [parsers.parse_float]
+            elif global_type is Path:
+                self._parsers[global_variable] += [parsers.read_path]
+
+        self._parsers["KEYWORDS"] += [parsers.split_keywords]
+        self._parsers["ALF"] += [parsers.read_alf]
+        self._parsers["FEREBUS_VERSION"] += [parsers.read_version]
+        self._parsers["DLPOLY_VERSION"] += [parsers.read_version]
+
+        self._parsers["INCLUDE_NODES"] += [parsers.split_keywords]
+        self._parsers["EXCLUDE_NODES"] += [parsers.split_keywords]
+
+        self._parsers["TRAINING_SET_METHOD"] += [parsers.split_keywords]
+        self._parsers["SAMPLE_POOL_METHOD"] += [parsers.split_keywords]
+        self._parsers["VALIDATION_SET_METHOD"] += [parsers.split_keywords]
+
+        self._parsers["UID"] += [parsers.read_uid]
+
+        # TODO: Parsers to add
+        # - Training/Sample/Validation Set methods
+        # - Make sure List[int] is parsed correctly
+
+        # Setup Formatters
+        for global_variable in self.global_variables:
+            global_type = self.__annotations__[global_variable]
+            if global_type is str:
+                self._formatters[global_variable] += [formatters.cleanup_str]
+
+        self._formatters["SYSTEM_NAME"] += [formatters.to_upper]
+        self._formatters["OPTIMISE_PROPERTY"] += [formatters.to_lower]
+
+        # Setup Checkers
+        self._allowed_values = {
+            "METHOD": constants.GAUSSIAN_METHODS,
+            "AIMALL_BOAQ": constants.BOAQ_VALUES,
+            "AIMALL_IASMESH": constants.IASMESH_VALUES,
+            "FEREBUS_TYPE": constants.FEREBUS_TYPES,
+            "OPTIMISE_PROPERTY": ["iqa"] + constants.multipole_names,
+            "KERNEL": constants.KERNELS,
+        }
+
+        # TODO: Checks to add
+        # - Basis Set (not sure how to do this one)
+        # - Optimise Atom, must be done after determining system
+        # - Check FEREBUS Location
+        # - Check DLPOLY Location
+        # - FEREBUS Mean
+        # - FEREBUS Optimiser
+        # - CP2K Method
+        # - CP2K Basis Set
+
+        for variable, allowed_values in self._allowed_values.items():
+            self._checkers[variable] += [
+                lambda val, av=allowed_values: checkers.check_allowed(val, av)
+            ]
+
+        self._checkers["MAX_ITERATION"] += [checkers.positive]
+        self._checkers["POINTS_PER_ITERATION"] += [checkers.positive]
+        self._checkers["TRAINING_POINTS"] += [checkers.positive_or_zero]
+        self._checkers["SAMPLE_POINTS"] += [checkers.positive_or_zero]
+        self._checkers["VALIDATION_POINTS"] += [checkers.positive_or_zero]
+
+        self._checkers["FEREBUS_SWARM_SIZE"] += [checkers.positive]
+        self._checkers["FEREBUS_NUGGET"] += [checkers.positive]
+        self._checkers["FEREBUS_INERTIA_WEIGHT"] += [checkers.positive]
+        self._checkers["FEREBUS_COGNITIVE_LEARNING_RATE"] += [
+            checkers.positive
+        ]
+        self._checkers["FEREBUS_SOCIAL_LEARNING_RATE"] += [checkers.positive]
+        self._checkers["FEREBUS_TOLERANCE"] += [checkers.positive]
+        self._checkers["FEREBUS_STALL_ITERATIONS"] += [checkers.positive]
+        self._checkers["FEREBUS_CONVERGENCE"] += [checkers.positive]
+        self._checkers["FEREBUS_MAX_ITERATION"] += [checkers.positive]
+
+        self._checkers["DLPOLY_NUMBER_OF_STEPS"] += [checkers.positive]
+        self._checkers["DLPOLY_TEMPERATURE"] += [checkers.positive_or_zero]
+        self._checkers["DLPOLY_PRINT_EVERY"] += [checkers.positive]
+        self._checkers["DLPOLY_TIMESTEP"] += [checkers.positive]
+
+        self._checkers["CP2K_TEMPERATURE"] += [checkers.positive]
+        self._checkers["CP2K_STEPS"] += [checkers.positive]
+        self._checkers["CP2K_TIMESTEP"] += [checkers.positive]
+
+        # Setup Defaults
+        for global_variable in self.global_variables:
+            self._defaults[global_variable] = self.get(global_variable)
+
+        # Set OS
+        if platform == "linux" or platform == "linux2":
+            self.OS = OS.Linux
+        elif platform == "darwin":
+            self.OS = OS.MacOS
+        elif platform == "win32":
+            self.OS = OS.Windows
+
+        if config_file:
+            self.init_from_config(config_file)
+
+        if globals_instance is not None:
+            self.init_from_globals(globals_instance)
+
+        for key, value in kwargs.items():
+            if key not in self.global_variables:
+                raise GlobalVariableError(
+                    f"Global Variable: {key} does not exist."
+                )
+            self.set(key, value)
+
+        if "MAX_RUNNING_TASKS" not in self._in_config:
+            from ichor.machine import MACHINE, Machine
+
+            if MACHINE is Machine.ffluxlab:
+                self.MAX_RUNNING_TASKS = (
+                    25  # <- might be a bit conservative, increase in future?
+                )
+            elif MACHINE is Machine.csf3:
+                self.MAX_RUNNING_TASKS = -1
+
+        self._initialising = False
+
+    def init(self, src: Optional[Union[Union[Path, str], "Globals"]] = None):
+        if src is not None:
+            if isinstance(src, Globals):
+                self.init_from_globals(src)
+            else:
+                src = Path(src)
+                self.init_from_config(src)
+
+    def init_from_config(self, config_file: Path):
+        self._config_file = config_file
+        config = ConfigProvider(source=config_file)
+
+        for key, val in config.items():
+            if key in self.global_variables:
+                self.set(key, val)
+                self._in_config += [key]
+            elif key in [
+                "MAX_ITERATION",
+                "N_ITERATION",
+            ]:  # Deprecated variable names
+                self.set("N_ITERATIONS", val)
+                self._in_config += ["N_ITERATIONS"]
+            else:
+                PROBLEM_FINDER.unknown_settings += [
+                    key
+                ]  # todo: implement ProblemFinder
+
+    def init_from_globals(self, globals_instance: "Globals"):
+        for key, value in globals_instance.items(show_protected=True):
+            self.set(key, value)
+
+    def set(self, name, value):
+        name = name.upper()
+        if name not in self.global_variables:
+            PROBLEM_FINDER.unknown_settings.append(name)
+        elif name in self._protected:
+            PROBLEM_FINDER.protected_settings.append(name)
+        else:
+            try:
+                setattr(self, name, value)
+            except ValueError as e:
+                PROBLEM_FINDER.incorrect_settings[name] = e
+
+    @property
+    def ATOMS(self) -> Atoms:
+        if self._initialising:
+            return None
+        self._ATOMS = get_atoms(self.ALF_REFERENCE_FILE)
+        return self._ATOMS
+
+    @ATOMS.setter
+    def ATOMS(self, value: Atoms):
+        self._ATOMS = value
+        self._ALF = None
+
+    @property
+    def ALF(self):
+        if self._initialising:
+            return None
+        self._ALF = self.ATOMS.alf
+        return self._ALF
+
+    @property
+    def ALF_REFERENCE_FILE(self):
+        if (
+            self._ALF_REFERENCE_FILE is None
+            or self._ALF_REFERENCE_FILE == Path()
+        ):
+            # search for ALF REFERENCE FILE
+            if self.POINTS_LOCATION is not None:
+                self._ALF_REFERENCE_FILE = self.POINTS_LOCATION
+            else:
+                from ichor.files import GJF, XYZ
+
+                for f in Path().iterdir():
+                    if f.is_file() and f.suffix in [
+                        GJF.filetype,
+                        XYZ.filetype,
+                    ]:
+                        self._ALF_REFERENCE_FILE = f
+                        break
+                else:
+                    from ichor.files import PointsDirectory
+
+                    for d in Path().iterdir():
+                        if d.is_dir():
+                            points = PointsDirectory(d)
+                            if len(points) > 0:
+                                self._ALF_REFERENCE_FILE = points[0].xyz.path
+                                break
+        if (
+            self._ALF_REFERENCE_FILE.exists()
+            and self._ALF_REFERENCE_FILE.is_dir()
+        ):
+            from ichor.files import PointsDirectory
+
+            points = PointsDirectory(d)
+            if len(points) > 0:
+                self._ALF_REFERENCE_FILE = points[0].xyz.path
+        return self._ALF_REFERENCE_FILE
+
+    @ALF_REFERENCE_FILE.setter
+    def ALF_REFERENCE_FILE(self, value: Path):
+        self._ALF_REFERENCE_FILE = value
+
+    @ALF.setter
+    def ALF(self, value: List[List[int]]):
+        self._ALF = value
+
+    def get(self, name):
+        return getattr(self, name, None)
+
+    def items(self, show_protected=False):
+        return [
+            (global_variable, getattr(self, global_variable))
+            for global_variable in self.global_variables
+            if global_variable not in self._protected or show_protected
+        ]
+
+    def save_to_properties_config(self, config_file: Path, global_variables):
+        with open(config_file, "w") as config:
+            config.write(f"{constants.ichor_logo}\n\n")
+            for key, val in global_variables.items():
+                if str(val) in ["[]", "None"]:
+                    continue
+                config.write(f"{key}={val}\n")
+
+    def save_to_yaml_config(self, config_file: Path, global_variables):
+        import yaml
+
+        with open(config_file, "w") as config:
+            yaml.dump(global_variables, config)
+
+    def save_to_config(self, config_file: Optional[Path] = None):
+        if config_file is None:
+            if self._config_file is None:
+                # if no config file is provided and the instance of globals wasn't defined from a config, default to
+                # `Arguments.config_file`
+                from ichor.arguments import Arguments
+
+                config_file = Arguments.config_file
+            else:
+                config_file = self._config_file
+        config_file = Path(config_file)
+
+        global_variables = {
+            global_variable: global_value
+            for global_variable, global_value in self.items()
+            if (
+                global_value != self._defaults[global_variable]
+                or global_variable in self._in_config
+            )
+        }
+
+        if config_file.suffix == ".properties":
+            self.save_to_properties_config(config_file, global_variables)
+        elif config_file.suffix == ".yaml":
+            self.save_to_yaml_config(config_file, global_variables)
+
+    @property
+    def config_variables(self):
+        return [
+            g for g in self.global_variables if g in self._in_config.keys()
+        ]
+
+    @property
+    def global_variables(self):
+
+        try:
+            return self._global_variables
+        except AttributeError:
+            methods = [
+                f[0]
+                for f in inspect.getmembers(
+                    Globals, predicate=inspect.isfunction
+                )
+            ]
+            properties = [
+                p[0]
+                for p in inspect.getmembers(
+                    Globals, lambda o: isinstance(o, property)
+                )
+            ]
+            methods += properties
+            self._global_variables = [
+                key
+                for key in dir(self)
+                if not key.startswith("_") and key not in methods
+            ]
+
+            return self._global_variables
+
+    def __setattr__(self, name, value):
+        if (
+            hasattr(self, "_global_variables")
+            and name in self.global_variables
+        ):
+            for parser in self._parsers.get(name, []):
+                value = parser(value)
+            for formatter in self._formatters.get(name, []):
+                value = formatter(value)
+            for check in self._checkers.get(name, []):
+                check(value)  # Should raise error if incorrect
+
+            if name == "ALF":
+                Atoms.ALF = (
+                    value  # Make sure Atoms.ALF and GLOBALS.ALF are synced
+                )
+
+        super(Globals, self).__setattr__(name, value)
+
+    # def __call__(self):
+    #     self.__init__(*args, **kwargs)
+    #     return self.__enter__()
+
+    def __enter__(self, *args, **kwargs):
+        from ichor import globals
+
+        self._save_globals = Globals(globals_instance=globals.GLOBALS)
+        globals.GLOBALS.init_from_globals(self)
+
+    def __exit__(self, type, value, traceback):
+        from ichor import globals
+
+        globals.GLOBALS.init_from_globals(self._save_globals)
+
+
+class NoAtomsFound(Exception):
+    pass
+
+
+@lru_cache()
+def get_atoms(path: Optional[Path] = None) -> Atoms:
+    if path is not None:
+        alf_reference_file = Path(path)
+        if not alf_reference_file.exists():
+            raise ValueError(
+                f"ALF reference file: {alf_reference_file} does not exit"
+            )
+        elif alf_reference_file.is_dir():
+            raise ValueError(
+                f"ALF reference file: {alf_reference_file} is a directory."
+            )
+        if alf_reference_file.suffix == ".gjf":
+            from ichor.files import GJF
+
+            return GJF(alf_reference_file).atoms
+        elif alf_reference_file.suffix == ".xyz":
+            from ichor.files import XYZ
+
+            return XYZ(alf_reference_file).atoms
+        else:
+            raise ValueError(f"Unknown filetype ({alf_reference_file}")
+    else:
+
+        def scan_dir(d) -> Optional[Atoms]:
+            # todo: could be slow, maybe best to search key locations first
+            dirs_to_scan = []
+            print("scanning", d)
+            for f in d.iterdir():
+                if f.is_file():
+                    if f.suffix == ".gjf":
+                        from ichor.files import GJF
+
+                        return GJF(f).atoms
+                    elif f.suffix == ".xyz":
+                        from ichor.files import XYZ
+
+                        return XYZ(f).atoms
+                elif f.is_dir():
+                    dirs_to_scan += [f]
+            for dir_to_scan in dirs_to_scan:
+                scan_dir(dir_to_scan)
+
+        atoms = scan_dir(Path.cwd())
+        if atoms is not None:
+            return atoms
+    raise NoAtomsFound("No instance of Atoms could be found")