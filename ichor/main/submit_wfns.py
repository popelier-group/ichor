<<<<<<< HEAD
import sys
from pathlib import Path
from typing import List, Optional

from ichor import constants
from ichor.batch_system import JobID
from ichor.logging import logger
from ichor.points import PointsDirectory
from ichor.submission_script import (SCRIPT_NAMES, AIMAllCommand,
                                     SubmissionScript, print_completed)


def submit_wfns(
    directory: Path, atoms: Optional[List[str]]
) -> Optional[JobID]:
    from ichor.globals import GLOBALS

    logger.info("Submitting wfns to AIMAll")
    points = PointsDirectory(directory)
    submission_script = SubmissionScript(SCRIPT_NAMES["aimall"])
    for point in points:
        if (
            not point.wfn.path.with_suffix(".aim").exists()
            or point.wfn.path.with_suffix(".sh").exists()
        ):
            if GLOBALS.METHOD in constants.AIMALL_FUNCTIONALS:
                point.wfn.check_header()
            submission_script.add_command(AIMAllCommand(point.wfn.path))
    logger.info(
        f"Submitting {len(submission_script.commands)} WFN(s) to AIMAll"
    )
    submission_script.write()
    return submission_script.submit()


def check_aimall_output(wfn_file: str):
    # AIMAll deletes this sh file when it has successfully completed
    # If this file still exists then something went wrong
    if not wfn_file:
        print_completed()
        sys.exit()
    # logger.debug(f"Checking {wfn_file}")
    if not Path(wfn_file).with_suffix(".sh").exists():
        # logger.debug(f"AIMAll finished")
        print_completed()
    # else:
    #     logger.error(f"AIMAll Job {wfn_file} failed to run")
=======
from pathlib import Path
from typing import Optional, List

from ichor import constants
from ichor.batch_system import JobID
from ichor.logging import logger
from ichor.points import PointsDirectory
from ichor.submission_script import (SCRIPT_NAMES, AIMAllCommand,
                                     SubmissionScript, print_completed)


def submit_wfns(directory: Path, atoms: Optional[List[str]]) -> Optional[JobID]:
    """ Submits .wfn files which will be partitioned into .int files by AIMALL. Each topological atom i the system has its own .int file"""

    from ichor.globals import GLOBALS

    logger.info("Submitting wfns to AIMAll")
    points = PointsDirectory(directory)
    submission_script = SubmissionScript(SCRIPT_NAMES["aimall"])  # SCRIPT_NAMES["aimall"] gives a path to the AIMALL.sh script
    for point in points:
        if not point.wfn.path.with_suffix(".aim").exists():
            if GLOBALS.METHOD in constants.AIMALL_FUNCTIONALS:
                point.wfn.check_header()
            submission_script.add_command(AIMAllCommand(point.wfn.path))
    submission_script.write()
    return submission_script.submit()


def check_aimall_output(wfn_file: str):
    # AIMAll deletes this sh file when it has successfully completed
    # If this file still exists then something went wrong
    logger.debug(f"Checking {wfn_file}")
    if not Path(wfn_file).with_suffix(".sh").exists():
        logger.debug(f"AIMAll finished")
        print_completed()
    else:
        logger.error(f"AIMAll Job {wfn_file} failed to run")
>>>>>>> 40a9e1b4
<|MERGE_RESOLUTION|>--- conflicted
+++ resolved
@@ -1,87 +1,48 @@
-<<<<<<< HEAD
-import sys
-from pathlib import Path
-from typing import List, Optional
-
-from ichor import constants
-from ichor.batch_system import JobID
-from ichor.logging import logger
-from ichor.points import PointsDirectory
-from ichor.submission_script import (SCRIPT_NAMES, AIMAllCommand,
-                                     SubmissionScript, print_completed)
-
-
-def submit_wfns(
-    directory: Path, atoms: Optional[List[str]]
-) -> Optional[JobID]:
-    from ichor.globals import GLOBALS
-
-    logger.info("Submitting wfns to AIMAll")
-    points = PointsDirectory(directory)
-    submission_script = SubmissionScript(SCRIPT_NAMES["aimall"])
-    for point in points:
-        if (
-            not point.wfn.path.with_suffix(".aim").exists()
-            or point.wfn.path.with_suffix(".sh").exists()
-        ):
-            if GLOBALS.METHOD in constants.AIMALL_FUNCTIONALS:
-                point.wfn.check_header()
-            submission_script.add_command(AIMAllCommand(point.wfn.path))
-    logger.info(
-        f"Submitting {len(submission_script.commands)} WFN(s) to AIMAll"
-    )
-    submission_script.write()
-    return submission_script.submit()
-
-
-def check_aimall_output(wfn_file: str):
-    # AIMAll deletes this sh file when it has successfully completed
-    # If this file still exists then something went wrong
-    if not wfn_file:
-        print_completed()
-        sys.exit()
-    # logger.debug(f"Checking {wfn_file}")
-    if not Path(wfn_file).with_suffix(".sh").exists():
-        # logger.debug(f"AIMAll finished")
-        print_completed()
-    # else:
-    #     logger.error(f"AIMAll Job {wfn_file} failed to run")
-=======
-from pathlib import Path
-from typing import Optional, List
-
-from ichor import constants
-from ichor.batch_system import JobID
-from ichor.logging import logger
-from ichor.points import PointsDirectory
-from ichor.submission_script import (SCRIPT_NAMES, AIMAllCommand,
-                                     SubmissionScript, print_completed)
-
-
-def submit_wfns(directory: Path, atoms: Optional[List[str]]) -> Optional[JobID]:
-    """ Submits .wfn files which will be partitioned into .int files by AIMALL. Each topological atom i the system has its own .int file"""
-
-    from ichor.globals import GLOBALS
-
-    logger.info("Submitting wfns to AIMAll")
-    points = PointsDirectory(directory)
-    submission_script = SubmissionScript(SCRIPT_NAMES["aimall"])  # SCRIPT_NAMES["aimall"] gives a path to the AIMALL.sh script
-    for point in points:
-        if not point.wfn.path.with_suffix(".aim").exists():
-            if GLOBALS.METHOD in constants.AIMALL_FUNCTIONALS:
-                point.wfn.check_header()
-            submission_script.add_command(AIMAllCommand(point.wfn.path))
-    submission_script.write()
-    return submission_script.submit()
-
-
-def check_aimall_output(wfn_file: str):
-    # AIMAll deletes this sh file when it has successfully completed
-    # If this file still exists then something went wrong
-    logger.debug(f"Checking {wfn_file}")
-    if not Path(wfn_file).with_suffix(".sh").exists():
-        logger.debug(f"AIMAll finished")
-        print_completed()
-    else:
-        logger.error(f"AIMAll Job {wfn_file} failed to run")
->>>>>>> 40a9e1b4
+import sys
+from pathlib import Path
+from typing import List, Optional
+
+from ichor import constants
+from ichor.batch_system import JobID
+from ichor.logging import logger
+from ichor.points import PointsDirectory
+from ichor.submission_script import (SCRIPT_NAMES, AIMAllCommand,
+                                     SubmissionScript, print_completed)
+
+
+def submit_wfns(
+    directory: Path, atoms: Optional[List[str]]
+) -> Optional[JobID]:
+    """ Submits .wfn files which will be partitioned into .int files by AIMALL. Each topological atom i the system has its own .int file"""
+    from ichor.globals import GLOBALS
+
+    logger.info("Submitting wfns to AIMAll")
+    points = PointsDirectory(directory)
+    submission_script = SubmissionScript(SCRIPT_NAMES["aimall"])  # SCRIPT_NAMES["aimall"] gives a path to the AIMALL.sh script
+    for point in points:
+        if (
+            not point.wfn.path.with_suffix(".aim").exists()
+            or point.wfn.path.with_suffix(".sh").exists()
+        ):
+            if GLOBALS.METHOD in constants.AIMALL_FUNCTIONALS:
+                point.wfn.check_header()
+            submission_script.add_command(AIMAllCommand(point.wfn.path))
+    logger.info(
+        f"Submitting {len(submission_script.commands)} WFN(s) to AIMAll"
+    )
+    submission_script.write()
+    return submission_script.submit()
+
+
+def check_aimall_output(wfn_file: str):
+    # AIMAll deletes this sh file when it has successfully completed
+    # If this file still exists then something went wrong
+    if not wfn_file:
+        print_completed()
+        sys.exit()
+    # logger.debug(f"Checking {wfn_file}")
+    if not Path(wfn_file).with_suffix(".sh").exists():
+        # logger.debug(f"AIMAll finished")
+        print_completed()
+    # else:
+    #     logger.error(f"AIMAll Job {wfn_file} failed to run")