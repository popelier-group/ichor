--- conflicted
+++ resolved
@@ -1,163 +1,157 @@
-import sys
-from pathlib import Path
-from typing import List, Optional
-
-from ichor.batch_system import JobID
-from ichor.files import PointsDirectory
-from ichor.logging import logger
-from ichor.submission_script import (SCRIPT_NAMES, AIMAllCommand,
-                                     SubmissionScript, print_completed)
-
-
-def submit_points_directory_to_aimall(
-    directory: Path, atoms: Optional[List[str]] = None
-) -> Optional[JobID]:
-    """Submits .wfn files which will be partitioned into .int files by AIMALL. Each topological atom i the system has its own .int file"""
-
-    logger.info("Submitting wfns to AIMAll")
-    points = PointsDirectory(directory)
-    wfns = check_wfns(points)
-    return submit_wfns(wfns, atoms)
-
-
-def check_wfns(points: PointsDirectory) -> List[Path]:
-    wfns = []
-    for point in points:
-        if point.wfn.exists():
-            point.wfn.check_header()
-            wfns.append(point.wfn.path)
-    return wfns
-
-
-def submit_wfns(
-    wfns: List[Path],
-    atoms: Optional[List[str]] = None,
-    force: bool = False,
-    hold: Optional[JobID] = None,
-) -> Optional[JobID]:
-    with SubmissionScript(SCRIPT_NAMES["aimall"]) as submission_script:
-        for wfn in wfns:
-            if force or not wfn.with_suffix(".aim").exists():
-                submission_script.add_command(AIMAllCommand(wfn, atoms=atoms))
-                logger.debug(f"Adding {wfn} to {submission_script.path}")
-
-    if len(submission_script.commands) > 0:
-        # todo this will get executed when running from a compute node, but this does not submit any wfns to aimall, it is just used to make the datafile.
-        logger.info(
-            f"Submitting {len(submission_script.commands)} WFN(s) to AIMAll"
-        )
-        return submission_script.submit(hold=hold)
-
-
-def rerun_aimall(wfn_file: str):
-    # AIMAll deletes this sh file when it has successfully completed
-    # If this file still exists then something went wrong
-    if not wfn_file:
-        print_completed()
-        sys.exit()
-    # logger.debug(f"Checking {wfn_file}")
-    if not Path(wfn_file).with_suffix(".sh").exists():
-        # logger.debug(f"AIMAll finished")
-        print_completed()
-    # else:
-    #     logger.error(f"AIMAll Job {wfn_file} failed to run")
-
-
-def scrub_aimall(wfn_file: str):
-    """Used by `CheckManager`. Checks if AIMALL job ran correctly. If it did not, it will move the Point to the `FILE_STRUCTURE["aimall_scrubbed_points"]`
-    directory and record that it has moved the point in the log file. If a .sh file exists and the integration error for the point is lower than the
-    GLOBALS-specified threshold, then this checking function will not do anything.
-
-    :param wfn_file: A string that is a Path to a .gjf file
-    """
-
-    from ichor.common.io import mkdir, move
-    from ichor.file_structure import FILE_STRUCTURE
-    from ichor.files.point_directory import PointDirectory
-    from ichor.globals import GLOBALS
-    from ichor.logging import logger
-    from pathlib import Path
-
-    wfn_file = Path(wfn_file)
-    point_dir_path = wfn_file.parent
-    point_dir_name = point_dir_path.name  # returns the name of the directory, eg. WATER0001, WATER0002, etc.
-
-    if wfn_file.exists():
-
-        # AIMAll deletes this sh file when it has successfully completed
-        sh_file_path = wfn_file.with_suffix(".sh")
-
-        n_integration_error = 0
-        point = PointDirectory(point_dir_path)
-
-        # find atoms which have large AIMALL integration error
-        if point.ints:
-            integration_errors = point.integration_error
-            for atom, integration_error in integration_errors.items():
-                if (
-                    abs(integration_error)
-                    > GLOBALS.INTEGRATION_ERROR_THRESHOLD
-                ):
-                    logger.warning(
-                        f"{point_dir_path} | {atom} | Integration Error: {integration_error}"
-                    )
-                    n_integration_error += 1
-
-        else:
-            logger.error(
-                f".int files for the current point {point_dir_path} do not exist."
-            )
-
-        # if the .sh file exists or there is an atom with large integration error
-        if sh_file_path.exists() or n_integration_error > 0:
-
-            mkdir(FILE_STRUCTURE["aimall_scrubbed_points"])
-            new_path = (
-                FILE_STRUCTURE["aimall_scrubbed_points"] / point_dir_name
-            )
-
-            # if a point with the same name already exists in the SCRUBBED_POINTS directory, then add a ~ at the end
-            # this can happen for example if aimall fails for two points with the exact same directory name (one from training set, one from validation set or sample pool)
-            while new_path.exists():
-                point_dir_name = point_dir_name + "~"
-                new_path = (
-                    FILE_STRUCTURE["aimall_scrubbed_points"] / point_dir_name
-                )
-
-            # move to new path and record in logger
-            move(point_dir_path, new_path)
-
-            if sh_file_path.exists():
-                logger.error(
-                    f"Moved point directory {point_dir_path} to {new_path} because AIMALL failed to run."
-                )
-            elif n_integration_error > 0:
-                logger.error(
-                    f"Moved point directory {point_dir_path} to {new_path} because AIMALL integration error for {n_integration_error} atom(s) was greater than {GLOBALS.INTEGRATION_ERROR_THRESHOLD}."
-                )
-
-    # if a wfn file does not exist for some reason, we do not want this point as well. This shouldn't really be needed as points without wfn
-    # files should be cleaned up after running Gaussian. But use this as a check.
-    else:
-<<<<<<< HEAD
-        logger.error(".wfn files does not exist.")
-
-=======
-
-        mkdir(FILE_STRUCTURE["aimall_scrubbed_points"])
-        new_path = (
-            FILE_STRUCTURE["aimall_scrubbed_points"] / point_dir_name
-        )
-
-        while new_path.exists():
-            point_dir_name = point_dir_name + "~"
-            new_path = (
-                FILE_STRUCTURE["aimall_scrubbed_points"]
-                / point_dir_name
-            )
-
-        # move to new path and record in logger
-        move(point_dir_path, new_path)
-
-        logger.error(f".wfn file does not exist. Moving point {point_dir_path} to {new_path}.")
->>>>>>> 11cd4e12
+import sys
+from pathlib import Path
+from typing import List, Optional
+
+from ichor.batch_system import JobID
+from ichor.files import PointsDirectory
+from ichor.logging import logger
+from ichor.submission_script import (SCRIPT_NAMES, AIMAllCommand,
+                                     SubmissionScript, print_completed)
+
+
+def submit_points_directory_to_aimall(
+    directory: Path, atoms: Optional[List[str]] = None
+) -> Optional[JobID]:
+    """Submits .wfn files which will be partitioned into .int files by AIMALL. Each topological atom i the system has its own .int file"""
+
+    logger.info("Submitting wfns to AIMAll")
+    points = PointsDirectory(directory)
+    wfns = check_wfns(points)
+    return submit_wfns(wfns, atoms)
+
+
+def check_wfns(points: PointsDirectory) -> List[Path]:
+    wfns = []
+    for point in points:
+        if point.wfn.exists():
+            point.wfn.check_header()
+            wfns.append(point.wfn.path)
+    return wfns
+
+
+def submit_wfns(
+    wfns: List[Path],
+    atoms: Optional[List[str]] = None,
+    force: bool = False,
+    hold: Optional[JobID] = None,
+) -> Optional[JobID]:
+    with SubmissionScript(SCRIPT_NAMES["aimall"]) as submission_script:
+        for wfn in wfns:
+            if force or not wfn.with_suffix(".aim").exists():
+                submission_script.add_command(AIMAllCommand(wfn, atoms=atoms))
+                logger.debug(f"Adding {wfn} to {submission_script.path}")
+
+    if len(submission_script.commands) > 0:
+        # todo this will get executed when running from a compute node, but this does not submit any wfns to aimall, it is just used to make the datafile.
+        logger.info(
+            f"Submitting {len(submission_script.commands)} WFN(s) to AIMAll"
+        )
+        return submission_script.submit(hold=hold)
+
+
+def rerun_aimall(wfn_file: str):
+    # AIMAll deletes this sh file when it has successfully completed
+    # If this file still exists then something went wrong
+    if not wfn_file:
+        print_completed()
+        sys.exit()
+    # logger.debug(f"Checking {wfn_file}")
+    if not Path(wfn_file).with_suffix(".sh").exists():
+        # logger.debug(f"AIMAll finished")
+        print_completed()
+    # else:
+    #     logger.error(f"AIMAll Job {wfn_file} failed to run")
+
+
+def scrub_aimall(wfn_file: str):
+    """Used by `CheckManager`. Checks if AIMALL job ran correctly. If it did not, it will move the Point to the `FILE_STRUCTURE["aimall_scrubbed_points"]`
+    directory and record that it has moved the point in the log file. If a .sh file exists and the integration error for the point is lower than the
+    GLOBALS-specified threshold, then this checking function will not do anything.
+
+    :param wfn_file: A string that is a Path to a .gjf file
+    """
+
+    from ichor.common.io import mkdir, move
+    from ichor.file_structure import FILE_STRUCTURE
+    from ichor.files.point_directory import PointDirectory
+    from ichor.globals import GLOBALS
+    from ichor.logging import logger
+    from pathlib import Path
+
+    wfn_file = Path(wfn_file)
+    point_dir_path = wfn_file.parent
+    point_dir_name = point_dir_path.name  # returns the name of the directory, eg. WATER0001, WATER0002, etc.
+
+    if wfn_file.exists():
+
+        # AIMAll deletes this sh file when it has successfully completed
+        sh_file_path = wfn_file.with_suffix(".sh")
+
+        n_integration_error = 0
+        point = PointDirectory(point_dir_path)
+
+        # find atoms which have large AIMALL integration error
+        if point.ints:
+            integration_errors = point.integration_error
+            for atom, integration_error in integration_errors.items():
+                if (
+                    abs(integration_error)
+                    > GLOBALS.INTEGRATION_ERROR_THRESHOLD
+                ):
+                    logger.warning(
+                        f"{point_dir_path} | {atom} | Integration Error: {integration_error}"
+                    )
+                    n_integration_error += 1
+
+        else:
+            logger.error(
+                f".int files for the current point {point_dir_path} do not exist."
+            )
+
+        # if the .sh file exists or there is an atom with large integration error
+        if sh_file_path.exists() or n_integration_error > 0:
+
+            mkdir(FILE_STRUCTURE["aimall_scrubbed_points"])
+            new_path = (
+                FILE_STRUCTURE["aimall_scrubbed_points"] / point_dir_name
+            )
+
+            # if a point with the same name already exists in the SCRUBBED_POINTS directory, then add a ~ at the end
+            # this can happen for example if aimall fails for two points with the exact same directory name (one from training set, one from validation set or sample pool)
+            while new_path.exists():
+                point_dir_name = point_dir_name + "~"
+                new_path = (
+                    FILE_STRUCTURE["aimall_scrubbed_points"] / point_dir_name
+                )
+
+            # move to new path and record in logger
+            move(point_dir_path, new_path)
+
+            if sh_file_path.exists():
+                logger.error(
+                    f"Moved point directory {point_dir_path} to {new_path} because AIMALL failed to run."
+                )
+            elif n_integration_error > 0:
+                logger.error(
+                    f"Moved point directory {point_dir_path} to {new_path} because AIMALL integration error for {n_integration_error} atom(s) was greater than {GLOBALS.INTEGRATION_ERROR_THRESHOLD}."
+                )
+
+    # if a wfn file does not exist for some reason, we do not want this point as well. This shouldn't really be needed as points without wfn
+    # files should be cleaned up after running Gaussian. But use this as a check.
+    else:
+        mkdir(FILE_STRUCTURE["aimall_scrubbed_points"])
+        new_path = (
+            FILE_STRUCTURE["aimall_scrubbed_points"] / point_dir_name
+        )
+
+        while new_path.exists():
+            point_dir_name = point_dir_name + "~"
+            new_path = (
+                FILE_STRUCTURE["aimall_scrubbed_points"]
+                / point_dir_name
+            )
+
+        # move to new path and record in logger
+        move(point_dir_path, new_path)
+
+        logger.error(f".wfn file does not exist. Moving point {point_dir_path} to {new_path}.")