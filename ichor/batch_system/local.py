<<<<<<< HEAD
from typing import List

from ichor.batch_system.sge import SunGridEngine
from ichor.common.functools import classproperty


class LocalBatchSystem(SunGridEngine):
    @staticmethod
    def is_present() -> bool:
        from ichor.globals import GLOBALS, Machine

        return GLOBALS.MACHINE is Machine.Local

    @classproperty
    def delete_job_command(self) -> List[str]:
        return ["echo"]

    @staticmethod
    def status() -> List[str]:
        return ["echo"]

    @classproperty
    def submit_script_command(self) -> List[str]:
        return ["echo"]

    @classmethod
    def parse_job_id(cls, stdout) -> List[str]:
        return ["test1234"]
=======
from ichor.batch_system.sge import SunGridEngine
from ichor.common.functools import classproperty

# matt_todo: These methods will probably need to get implemented or are they needed to run launch ICHOR locally?
class LocalBatchSystem(SunGridEngine):
    @staticmethod
    def is_present() -> bool:
        from ichor.globals import GLOBALS, Machine

        return GLOBALS.MACHINE is Machine.Local

    @classproperty
    def delete_job_command(self) -> str:
        return "echo"

    @staticmethod
    def status() -> str:
        return "echo"

    @classproperty
    def submit_script_command(self) -> str:
        return "echo"

    @classmethod
    def parse_job_id(cls, stdout) -> str:
        return "test1234"
>>>>>>> 40a9e1b4
<|MERGE_RESOLUTION|>--- conflicted
+++ resolved
@@ -1,10 +1,8 @@
-<<<<<<< HEAD
 from typing import List
-
 from ichor.batch_system.sge import SunGridEngine
 from ichor.common.functools import classproperty
 
-
+# matt_todo: These methods will probably need to get implemented or are they needed to run launch ICHOR locally?
 class LocalBatchSystem(SunGridEngine):
     @staticmethod
     def is_present() -> bool:
@@ -26,32 +24,4 @@
 
     @classmethod
     def parse_job_id(cls, stdout) -> List[str]:
-        return ["test1234"]
-=======
-from ichor.batch_system.sge import SunGridEngine
-from ichor.common.functools import classproperty
-
-# matt_todo: These methods will probably need to get implemented or are they needed to run launch ICHOR locally?
-class LocalBatchSystem(SunGridEngine):
-    @staticmethod
-    def is_present() -> bool:
-        from ichor.globals import GLOBALS, Machine
-
-        return GLOBALS.MACHINE is Machine.Local
-
-    @classproperty
-    def delete_job_command(self) -> str:
-        return "echo"
-
-    @staticmethod
-    def status() -> str:
-        return "echo"
-
-    @classproperty
-    def submit_script_command(self) -> str:
-        return "echo"
-
-    @classmethod
-    def parse_job_id(cls, stdout) -> str:
-        return "test1234"
->>>>>>> 40a9e1b4
+        return ["test1234"]