<<<<<<< HEAD
from ichor.atoms.atom import Atom
from ichor.atoms.atoms import Atoms
from ichor.atoms.list_of_atoms import ListOfAtoms

__all__ = [
    "Atom",
    "Atoms",
    "ListOfAtoms",
    "AtomsNotFoundError",
]


class AtomsNotFoundError(Exception):
    pass
=======
"""Handles a group of atoms (mostly used to group together atoms in the same chemical system).
 Each `Atoms` instance could contain multiple `Atom` instances."""

from ichor.atoms.atom import Atom
from ichor.atoms.atoms import Atoms
from ichor.atoms.list_of_atoms import ListOfAtoms

__all__ = [
    "Atom",
    "Atoms",
    "ListOfAtoms",
    "AtomsNotFoundError",
]


class AtomsNotFoundError(Exception):
    pass
>>>>>>> 40a9e1b4
<|MERGE_RESOLUTION|>--- conflicted
+++ resolved
@@ -1,19 +1,3 @@
-<<<<<<< HEAD
-from ichor.atoms.atom import Atom
-from ichor.atoms.atoms import Atoms
-from ichor.atoms.list_of_atoms import ListOfAtoms
-
-__all__ = [
-    "Atom",
-    "Atoms",
-    "ListOfAtoms",
-    "AtomsNotFoundError",
-]
-
-
-class AtomsNotFoundError(Exception):
-    pass
-=======
 """Handles a group of atoms (mostly used to group together atoms in the same chemical system).
  Each `Atoms` instance could contain multiple `Atom` instances."""
 
@@ -30,5 +14,4 @@
 
 
 class AtomsNotFoundError(Exception):
-    pass
->>>>>>> 40a9e1b4
+    pass