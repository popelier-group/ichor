<<<<<<< HEAD
from ichor.atoms import Atom, Atoms
from ichor.files.trajectory import Trajectory


class DlpolyHistory(Trajectory):
    def _read_file(self):
        with open(self.path, "r") as f:
            for line in f:
                if line.startswith("timestep"):
                    natoms = int(line.split()[2])
                    line = next(f)  # x unit vector
                    line = next(f)  # y unit vector
                    line = next(f)  # z unit vector

                    atoms = Atoms()
                    while len(atoms) < natoms:
                        line = next(f)  # Atom Line
                        atom_type = line.split()[0]
                        line = next(f)  # Coordinate Line
                        x, y, z = line.split()
                        atoms.add(Atom(atom_type, x, y, z))
                    self.add(atoms)

    def write(self, fname=None):
        if fname is None:
            fname = self.path.parent / Path("TRAJECTORY.xyz")
        super().write(fname=fname)

    def write_to_trajectory(self):
        self.write()
=======
from ichor.atoms import Atom, Atoms
from ichor.files.trajectory import Trajectory


class DlpolyHistory(Trajectory):
    """ Wraps around a DL POLY History file, which just contains timesteps 
    with different molecular configurations. Essentially the same contents as a
    .xyz trajectory file, but in a different format."""

    # overload the Trajectory _read_file method because the formatting of the history file is different
    def _read_file(self):
        """ Read in a file with DLPOLY HISTORY format and store the timesteps (each timestep has a different geometry)."""
        with open(self.path, "r") as f:
            for line in f:
                if line.startswith("timestep"):
                    natoms = int(line.split()[2])
                    line = next(f)  # x unit vector
                    line = next(f)  # y unit vector
                    line = next(f)  # z unit vector

                    atoms = Atoms()
                    while len(atoms) < natoms:
                        line = next(f)  # Atom Line
                        atom_type = line.split()[0]
                        line = next(f)  # Coordinate Line
                        x, y, z = line.split()
                        atoms.add(Atom(atom_type, x, y, z))
                    self.add(atoms)

    def write(self, fname=None):
        """ Writes a trajectory .xyz file from the DL POLY History file."""
        # matt_todo: Path() is not needed here
        if fname is None:
            fname = self.path.parent / Path("TRAJECTORY.xyz")
        super().write(fname=fname)

    def write_to_trajectory(self) -> None:
        """ See the `DlpolyHistory` `write` method which writes a .xyz trajectory
        from a DL POLY History File."""
        self.write()
>>>>>>> 40a9e1b4
<|MERGE_RESOLUTION|>--- conflicted
+++ resolved
@@ -1,35 +1,3 @@
-<<<<<<< HEAD
-from ichor.atoms import Atom, Atoms
-from ichor.files.trajectory import Trajectory
-
-
-class DlpolyHistory(Trajectory):
-    def _read_file(self):
-        with open(self.path, "r") as f:
-            for line in f:
-                if line.startswith("timestep"):
-                    natoms = int(line.split()[2])
-                    line = next(f)  # x unit vector
-                    line = next(f)  # y unit vector
-                    line = next(f)  # z unit vector
-
-                    atoms = Atoms()
-                    while len(atoms) < natoms:
-                        line = next(f)  # Atom Line
-                        atom_type = line.split()[0]
-                        line = next(f)  # Coordinate Line
-                        x, y, z = line.split()
-                        atoms.add(Atom(atom_type, x, y, z))
-                    self.add(atoms)
-
-    def write(self, fname=None):
-        if fname is None:
-            fname = self.path.parent / Path("TRAJECTORY.xyz")
-        super().write(fname=fname)
-
-    def write_to_trajectory(self):
-        self.write()
-=======
 from ichor.atoms import Atom, Atoms
 from ichor.files.trajectory import Trajectory
 
@@ -69,5 +37,4 @@
     def write_to_trajectory(self) -> None:
         """ See the `DlpolyHistory` `write` method which writes a .xyz trajectory
         from a DL POLY History File."""
-        self.write()
->>>>>>> 40a9e1b4
+        self.write()