--- conflicted
+++ resolved
@@ -1,409 +1,405 @@
-import json
-import re
-
-import numpy as np
-
-from ichor import constants, patterns
-from ichor.common.functools import buildermethod, classproperty
-from ichor.common.io import move
-from ichor.files.file import File
-from ichor.geometry import GeometryData
-<<<<<<< HEAD
-from ichor.common.functools import cached_property
-=======
-from ichor.common.types import ClassDict
->>>>>>> 932e8cd3
-
-
-class INT(GeometryData, File):
-    def __init__(self, path, parent=None):
-        File.__init__(self, path)
-        GeometryData.__init__(self)
-
-        self.parent = parent
-
-        self.integration_data = None
-        self.multipoles_data = None
-        self.iqa_data = None
-
-    @property
-    def atom(self) -> str:
-        return self.path.stem.upper()
-
-    @classproperty
-    def filetype(cls) -> str:
-        return ".int"
-
-    @buildermethod
-    def _read_file(self):
-        try:
-            self.read_json()
-        except json.decoder.JSONDecodeError:
-            self.read_int()
-            # Backup only if read correctly
-            # E_IQA_Inter(A) Last Line that needs to be parsed, if this is here then the
-            # rest of the values we care about should be
-            if "E_IQA_Inter(A)" in self.iqa_data.data.keys():
-                self.backup_int()
-                self.write_json()
-            else:
-                # Delete corrupted file so it can be regenerated
-                self.delete()
-
-    @buildermethod
-    def read_int(self):
-        self.integration_data = {}
-        self.multipoles_data = {}
-        self.iqa_data = {}
-        with open(self.path, "r") as f:
-            for line in f:
-                if "Results of the basin integration:" in line:
-                    line = next(f)
-                    while line.strip():
-                        for match in re.finditer(patterns.AIMALL_LINE, line):
-                            tokens = match.group().split("=")
-                            try:
-                                self.integration_data[
-                                    tokens[0].strip()
-                                ] = float(tokens[-1])
-                            except ValueError:
-                                print(f"Cannot convert {tokens[-1]} to float")
-                        line = next(f)
-                if "Real Spherical Harmonic Moments Q[l,|m|,?]" in line:
-                    line = next(f)
-                    line = next(f)
-                    line = next(f)
-                    line = next(f)
-                    while line.strip():
-                        if "=" in line:
-                            tokens = line.split("=")
-                            try:
-                                multipole = (
-                                    tokens[0]
-                                    .strip()
-                                    .replace("[", "")
-                                    .replace(",", "")
-                                    .replace("]", "")
-                                )
-                                self.multipoles_data[
-                                    multipole.lower()
-                                ] = float(tokens[-1])
-                            except ValueError:
-                                print(f"Cannot convert {tokens[-1]} to float")
-                        line = next(f)
-                if 'IQA Energy Components (see "2EDM Note"):' in line:
-                    line = next(f)
-                    line = next(f)
-                    while line.strip():
-                        if "=" in line:
-                            tokens = line.split("=")
-                            try:
-                                self.iqa_data[tokens[0].strip()] = float(
-                                    tokens[-1]
-                                )
-                            except ValueError:
-                                print(f"Cannot convert {tokens[-1]} to float")
-                        line = next(f)
-
-        if self.parent:
-            self.rotate_multipoles()
-
-    def delete(self):
-        self.path.unlink()
-
-    def rotate_multipoles(self):
-        self.rotate_dipole()
-        self.rotate_quadrupole()
-        self.rotate_octupole()
-        self.rotate_hexadecapole()
-
-    # @cached_property
-    def C(self):
-        from ichor.atoms.calculators.feature_calculator import ALFFeatureCalculator
-
-        atom = self.parent.atoms[self.atom]
-        x_axis = ALFFeatureCalculator.calculate_x_axis_atom(atom)
-        xy_plane = ALFFeatureCalculator.calculate_xy_plane_atom(atom)
-
-        r12 = x_axis.coordinates - atom.coordinates
-        r13 = xy_plane.coordinates - atom.coordinates
-
-        mod_r12 = np.linalg.norm(r12)
-
-        r12 /= mod_r12
-
-        ex = r12
-        s = sum(ex * r13)
-        ey = r13 - s * ex
-
-        ey /= np.sqrt(sum(ey * ey))
-        ez = np.cross(ex, ey)
-        return np.array([ex, ey, ez])
-
-    def rotate_dipole(self):
-        d = np.array([self.q11c, self.q11s, self.q10])
-        rotated_d = np.einsum("ia,a->i", self.C(), d)
-        self.q10 = rotated_d[2]
-        self.q11c = rotated_d[0]
-        self.q11s = rotated_d[1]
-
-    def rotate_quadrupole(self):
-        q_xx = 0.5 * constants.rt3 * self.q22c - self.q20
-        q_xy = 0.5 * constants.rt3 * self.q22s
-        q_xz = 0.5 * constants.rt3 * self.q21c
-        q_yy = -0.5 * constants.rt3 * self.q22c + self.q20
-        q_yz = 0.5 * constants.rt3 * self.q21s
-        q_zz = self.q20
-
-        q = np.array(
-            [[q_xx, q_xy, q_xz], [q_xy, q_yy, q_yz], [q_xz, q_yz, q_zz]]
-        )
-
-        rotated_q = np.einsum("ia,jb,ab->ij", self.C(), self.C(), q)
-
-        self.q20 = rotated_q[2, 2]
-        self.q21c = constants.rt12_3 * rotated_q[0, 2]
-        self.q21s = constants.rt12_3 * rotated_q[1, 2]
-        self.q22c = constants.rt3_3 * (rotated_q[0, 0] - rotated_q[1, 1])
-        self.q22s = constants.rt12_3 * rotated_q[0, 1]
-
-    def rotate_octupole(self):
-        o_xxx = constants.rt5_8 * self.q33c - constants.rt3_8 * self.q31c
-        o_xxy = constants.rt5_8 * self.q33s - constants.rt1_24 * self.q31s
-        o_xxz = constants.rt5_12 * self.q32c - 0.5 * self.q30
-        o_xyy = -(constants.rt5_8 * self.q33c + constants.rt1_24 * self.q31c)
-        o_xyz = constants.rt5_12 * self.q32s
-        o_xzz = constants.rt2_3 * self.q31c
-        o_yyy = -(constants.rt5_8 * self.q33s + constants.rt3_8 * self.q31s)
-        o_yyz = -(constants.rt5_12 * self.q32c + 0.5 * self.q30)
-        o_yzz = constants.rt2_3 * self.q31s
-        o_zzz = self.q30
-
-        o = np.array(
-            [
-                [
-                    [o_xxx, o_xxy, o_xxz],
-                    [o_xxy, o_xyy, o_xyz],
-                    [o_xxz, o_xyz, o_xzz],
-                ],
-                [
-                    [o_xxy, o_xyy, o_xyz],
-                    [o_xyy, o_yyy, o_yyz],
-                    [o_xyz, o_yyz, o_yzz],
-                ],
-                [
-                    [o_xxz, o_xyz, o_xzz],
-                    [o_xyz, o_yyz, o_yzz],
-                    [o_xzz, o_yzz, o_zzz],
-                ],
-            ]
-        )
-
-        rotated_o = np.einsum("ia,jb,kc,abc->ijk", self.C(), self.C(), self.C(), o)
-
-        self.q30 = rotated_o[2, 2, 2]
-        self.q31c = constants.rt_3_3 * rotated_o[0, 2, 2]
-        self.q31s = constants.rt_3_3 * rotated_o[1, 2, 2]
-        self.q32c = constants.rt_3_5 * (
-            rotated_o[0, 0, 2] - rotated_o[1, 1, 2]
-        )
-        self.q32s = 2 * constants.rt_3_5 * rotated_o[0, 1, 2]
-        self.q33c = constants.rt_1_10 * (
-            rotated_o[0, 0, 0] - 3 * rotated_o[0, 1, 1]
-        )
-        self.q33s = constants.rt_1_10 * (
-            3 * rotated_o[0, 0, 1] - rotated_o[1, 1, 1]
-        )
-
-    def rotate_hexadecapole(self):
-        h_xxxx = (
-            0.375 * self.q40
-            - 0.25 * constants.rt5 * self.q42c
-            + 0.125 * constants.rt35 * self.q44c
-        )
-        h_xxxy = 0.125 * (
-            constants.rt35 * self.q44s - constants.rt5 * self.q42s
-        )
-        h_xxxz = 0.0625 * (
-            constants.rt70 * self.q43c - 3.0 * constants.rt10 * self.q41c
-        )
-        h_xxyy = 0.125 * self.q40 - 0.125 * constants.rt35 * self.q44c
-        h_xxyz = 0.0625 * (
-            constants.rt70 * self.q43s - constants.rt10 * self.q41s
-        )
-        h_xxzz = 0.5 * (0.5 * constants.rt5 * self.q42c - self.q40)
-        h_xyyy = -0.125 * (
-            constants.rt5 * self.q42s + constants.rt35 * self.q44s
-        )
-        h_xyyz = -0.0625 * (
-            constants.rt10 * self.q41c + constants.rt70 * self.q43c
-        )
-        h_xyzz = 0.25 * constants.rt5 * self.q42s
-        h_xzzz = constants.rt5_8 * self.q41c
-        h_yyyy = (
-            0.375 * self.q40
-            + 0.25 * constants.rt5 * self.q42c
-            + 0.125 * constants.rt35 * self.q44c
-        )
-        h_yyyz = -0.0625 * (
-            3.0 * constants.rt10 * self.q41s + constants.rt70 * self.q43s
-        )
-        h_yyzz = -0.5 * (0.5 * constants.rt5 * self.q42c + self.q40)
-        h_yzzz = constants.rt5_8 * self.q41s
-        h_zzzz = self.q40
-
-        h = np.array(
-            [
-                [
-                    [
-                        [h_xxxx, h_xxxy, h_xxxz],
-                        [h_xxxy, h_xxyy, h_xxyz],
-                        [h_xxxz, h_xxyz, h_xxzz],
-                    ],
-                    [
-                        [h_xxxy, h_xxyy, h_xxyz],
-                        [h_xxyy, h_xyyy, h_xyyz],
-                        [h_xxyz, h_xyyz, h_xyzz],
-                    ],
-                    [
-                        [h_xxxz, h_xxyz, h_xxzz],
-                        [h_xxyz, h_xyyz, h_xyzz],
-                        [h_xxzz, h_xyzz, h_xzzz],
-                    ],
-                ],
-                [
-                    [
-                        [h_xxxy, h_xxyy, h_xxyz],
-                        [h_xxyy, h_xyyy, h_xyyz],
-                        [h_xxyz, h_xyyz, h_xyzz],
-                    ],
-                    [
-                        [h_xxyy, h_xyyy, h_xyyz],
-                        [h_xyyy, h_yyyy, h_yyyz],
-                        [h_xyyz, h_yyyz, h_yyzz],
-                    ],
-                    [
-                        [h_xxyz, h_xyyz, h_xyzz],
-                        [h_xyyz, h_yyyz, h_yyzz],
-                        [h_xyzz, h_yyzz, h_yzzz],
-                    ],
-                ],
-                [
-                    [
-                        [h_xxxz, h_xxyz, h_xxzz],
-                        [h_xxyz, h_xyyz, h_xyzz],
-                        [h_xxzz, h_xyzz, h_xzzz],
-                    ],
-                    [
-                        [h_xxyz, h_xyyz, h_xyzz],
-                        [h_xyyz, h_yyyz, h_yyzz],
-                        [h_xyzz, h_yyzz, h_yzzz],
-                    ],
-                    [
-                        [h_xxzz, h_xyzz, h_xzzz],
-                        [h_xyzz, h_yyzz, h_yzzz],
-                        [h_xzzz, h_yzzz, h_zzzz],
-                    ],
-                ],
-            ]
-        )
-
-        h_rotated = np.einsum(
-            "ia,jb,kc,ld,abcd->ijkl", self.C(), self.C(), self.C(), self.C(), h
-        )
-
-        self.q40 = h_rotated[2, 2, 2, 2]
-        self.q41c = constants.rt_8_5 * h_rotated[0, 2, 2, 2]
-        self.q41s = constants.rt_8_5 * h_rotated[1, 2, 2, 2]
-        self.q42c = (
-            2
-            * constants.rt_1_5
-            * (h_rotated[0, 0, 2, 2] - h_rotated[1, 1, 2, 2])
-        )
-        self.q42s = 4 * constants.rt_1_5 * h_rotated[0, 1, 2, 2]
-        self.q43c = (
-            2
-            * constants.rt_2_35
-            * (h_rotated[0, 0, 0, 2] - 3 * h_rotated[0, 1, 1, 2])
-        )
-        self.q43s = (
-            2
-            * constants.rt_2_35
-            * (3 * h_rotated[0, 0, 1, 2] - h_rotated[1, 1, 1, 2])
-        )
-        self.q44c = constants.rt_1_35 * (
-            h_rotated[0, 0, 0, 0]
-            - 6 * h_rotated[0, 0, 1, 1]
-            + h_rotated[1, 1, 1, 1]
-        )
-        self.q44s = (
-            4
-            * constants.rt_1_35
-            * (h_rotated[0, 0, 0, 1] - h_rotated[0, 1, 1, 1])
-        )
-
-    @buildermethod
-    def read_json(self):
-        with open(self.path, "r") as f:
-            int_data = json.load(f)
-            self.integration_data.data = ClassDict(int_data["integration"])
-            self.multipoles_data.data = ClassDict(int_data["multipoles"])
-            self.iqa_data.data = ClassDict(int_data["iqa_data"])
-
-    @property
-    def backup_path(self):
-        return self.path.parent / (self.path.name + ".bak")
-
-    def backup_int(self):
-        self.move(self.backup_path)
-
-    def write_json(self):
-        int_data = {
-            "integration": self.integration_data.data,
-            "multipoles": self.multipoles_data.data,
-            "iqa_data": self.iqa_data.data,
-        }
-
-        with open(self.path, "w") as f:
-            json.dump(int_data, f)
-
-    @property
-    def num(self):
-        return int(re.findall("\d+", self.atom)[0])
-
-    @property
-    def integration_error(self):
-        return self.integration_data["L"]
-
-    @property
-    def eiqa(self):
-        return self.iqa_data["E_IQA(A)"]
-
-    @property
-    def iqa(self):
-        return self.eiqa
-
-    @property
-    def multipoles(self):
-        return {
-            multipole: self.multipoles_data[multipole]
-            for multipole in constants.multipole_names
-        }
-
-    @property
-    def q(self):
-        return self.integration_data["q"]
-
-    @property
-    def q00(self):
-        return self.q
-
-    @property
-    def dipole(self):
-        return np.sqrt(sum([self.q10 ** 2, self.q11c ** 2, self.q11s ** 2]))
-
-    def revert_backup(self):
-        move(self.backup_path, self.path)
-
-    def getattr_as_dict(self, attr):
-        pass
+import json
+import re
+
+import numpy as np
+
+from ichor import constants, patterns
+from ichor.common.functools import buildermethod, classproperty
+from ichor.common.io import move
+from ichor.files.file import File
+from ichor.geometry import GeometryData
+from ichor.common.functools import cached_property
+
+
+class INT(GeometryData, File):
+    def __init__(self, path, parent=None):
+        File.__init__(self, path)
+        GeometryData.__init__(self)
+
+        self.parent = parent
+
+        self.integration_data = None
+        self.multipoles_data = None
+        self.iqa_data = None
+
+    @property
+    def atom(self) -> str:
+        return self.path.stem.upper()
+
+    @classproperty
+    def filetype(cls) -> str:
+        return ".int"
+
+    @buildermethod
+    def _read_file(self):
+        try:
+            self.read_json()
+        except json.decoder.JSONDecodeError:
+            self.read_int()
+            # Backup only if read correctly
+            # E_IQA_Inter(A) Last Line that needs to be parsed, if this is here then the
+            # rest of the values we care about should be
+            if "E_IQA_Inter(A)" in self.iqa_data.data.keys():
+                self.backup_int()
+                self.write_json()
+            else:
+                # Delete corrupted file so it can be regenerated
+                self.delete()
+
+    @buildermethod
+    def read_int(self):
+        self.integration_data = {}
+        self.multipoles_data = {}
+        self.iqa_data = {}
+        with open(self.path, "r") as f:
+            for line in f:
+                if "Results of the basin integration:" in line:
+                    line = next(f)
+                    while line.strip():
+                        for match in re.finditer(patterns.AIMALL_LINE, line):
+                            tokens = match.group().split("=")
+                            try:
+                                self.integration_data[
+                                    tokens[0].strip()
+                                ] = float(tokens[-1])
+                            except ValueError:
+                                print(f"Cannot convert {tokens[-1]} to float")
+                        line = next(f)
+                if "Real Spherical Harmonic Moments Q[l,|m|,?]" in line:
+                    line = next(f)
+                    line = next(f)
+                    line = next(f)
+                    line = next(f)
+                    while line.strip():
+                        if "=" in line:
+                            tokens = line.split("=")
+                            try:
+                                multipole = (
+                                    tokens[0]
+                                    .strip()
+                                    .replace("[", "")
+                                    .replace(",", "")
+                                    .replace("]", "")
+                                )
+                                self.multipoles_data[
+                                    multipole.lower()
+                                ] = float(tokens[-1])
+                            except ValueError:
+                                print(f"Cannot convert {tokens[-1]} to float")
+                        line = next(f)
+                if 'IQA Energy Components (see "2EDM Note"):' in line:
+                    line = next(f)
+                    line = next(f)
+                    while line.strip():
+                        if "=" in line:
+                            tokens = line.split("=")
+                            try:
+                                self.iqa_data[tokens[0].strip()] = float(
+                                    tokens[-1]
+                                )
+                            except ValueError:
+                                print(f"Cannot convert {tokens[-1]} to float")
+                        line = next(f)
+
+        if self.parent:
+            self.rotate_multipoles()
+
+    def delete(self):
+        self.path.unlink()
+
+    def rotate_multipoles(self):
+        self.rotate_dipole()
+        self.rotate_quadrupole()
+        self.rotate_octupole()
+        self.rotate_hexadecapole()
+
+    # @cached_property
+    def C(self):
+        from ichor.atoms.calculators.feature_calculator import ALFFeatureCalculator
+
+        atom = self.parent.atoms[self.atom]
+        x_axis = ALFFeatureCalculator.calculate_x_axis_atom(atom)
+        xy_plane = ALFFeatureCalculator.calculate_xy_plane_atom(atom)
+
+        r12 = x_axis.coordinates - atom.coordinates
+        r13 = xy_plane.coordinates - atom.coordinates
+
+        mod_r12 = np.linalg.norm(r12)
+
+        r12 /= mod_r12
+
+        ex = r12
+        s = sum(ex * r13)
+        ey = r13 - s * ex
+
+        ey /= np.sqrt(sum(ey * ey))
+        ez = np.cross(ex, ey)
+        return np.array([ex, ey, ez])
+
+    def rotate_dipole(self):
+        d = np.array([self.q11c, self.q11s, self.q10])
+        rotated_d = np.einsum("ia,a->i", self.C(), d)
+        self.q10 = rotated_d[2]
+        self.q11c = rotated_d[0]
+        self.q11s = rotated_d[1]
+
+    def rotate_quadrupole(self):
+        q_xx = 0.5 * constants.rt3 * self.q22c - self.q20
+        q_xy = 0.5 * constants.rt3 * self.q22s
+        q_xz = 0.5 * constants.rt3 * self.q21c
+        q_yy = -0.5 * constants.rt3 * self.q22c + self.q20
+        q_yz = 0.5 * constants.rt3 * self.q21s
+        q_zz = self.q20
+
+        q = np.array(
+            [[q_xx, q_xy, q_xz], [q_xy, q_yy, q_yz], [q_xz, q_yz, q_zz]]
+        )
+
+        rotated_q = np.einsum("ia,jb,ab->ij", self.C(), self.C(), q)
+
+        self.q20 = rotated_q[2, 2]
+        self.q21c = constants.rt12_3 * rotated_q[0, 2]
+        self.q21s = constants.rt12_3 * rotated_q[1, 2]
+        self.q22c = constants.rt3_3 * (rotated_q[0, 0] - rotated_q[1, 1])
+        self.q22s = constants.rt12_3 * rotated_q[0, 1]
+
+    def rotate_octupole(self):
+        o_xxx = constants.rt5_8 * self.q33c - constants.rt3_8 * self.q31c
+        o_xxy = constants.rt5_8 * self.q33s - constants.rt1_24 * self.q31s
+        o_xxz = constants.rt5_12 * self.q32c - 0.5 * self.q30
+        o_xyy = -(constants.rt5_8 * self.q33c + constants.rt1_24 * self.q31c)
+        o_xyz = constants.rt5_12 * self.q32s
+        o_xzz = constants.rt2_3 * self.q31c
+        o_yyy = -(constants.rt5_8 * self.q33s + constants.rt3_8 * self.q31s)
+        o_yyz = -(constants.rt5_12 * self.q32c + 0.5 * self.q30)
+        o_yzz = constants.rt2_3 * self.q31s
+        o_zzz = self.q30
+
+        o = np.array(
+            [
+                [
+                    [o_xxx, o_xxy, o_xxz],
+                    [o_xxy, o_xyy, o_xyz],
+                    [o_xxz, o_xyz, o_xzz],
+                ],
+                [
+                    [o_xxy, o_xyy, o_xyz],
+                    [o_xyy, o_yyy, o_yyz],
+                    [o_xyz, o_yyz, o_yzz],
+                ],
+                [
+                    [o_xxz, o_xyz, o_xzz],
+                    [o_xyz, o_yyz, o_yzz],
+                    [o_xzz, o_yzz, o_zzz],
+                ],
+            ]
+        )
+
+        rotated_o = np.einsum("ia,jb,kc,abc->ijk", self.C(), self.C(), self.C(), o)
+
+        self.q30 = rotated_o[2, 2, 2]
+        self.q31c = constants.rt_3_3 * rotated_o[0, 2, 2]
+        self.q31s = constants.rt_3_3 * rotated_o[1, 2, 2]
+        self.q32c = constants.rt_3_5 * (
+            rotated_o[0, 0, 2] - rotated_o[1, 1, 2]
+        )
+        self.q32s = 2 * constants.rt_3_5 * rotated_o[0, 1, 2]
+        self.q33c = constants.rt_1_10 * (
+            rotated_o[0, 0, 0] - 3 * rotated_o[0, 1, 1]
+        )
+        self.q33s = constants.rt_1_10 * (
+            3 * rotated_o[0, 0, 1] - rotated_o[1, 1, 1]
+        )
+
+    def rotate_hexadecapole(self):
+        h_xxxx = (
+            0.375 * self.q40
+            - 0.25 * constants.rt5 * self.q42c
+            + 0.125 * constants.rt35 * self.q44c
+        )
+        h_xxxy = 0.125 * (
+            constants.rt35 * self.q44s - constants.rt5 * self.q42s
+        )
+        h_xxxz = 0.0625 * (
+            constants.rt70 * self.q43c - 3.0 * constants.rt10 * self.q41c
+        )
+        h_xxyy = 0.125 * self.q40 - 0.125 * constants.rt35 * self.q44c
+        h_xxyz = 0.0625 * (
+            constants.rt70 * self.q43s - constants.rt10 * self.q41s
+        )
+        h_xxzz = 0.5 * (0.5 * constants.rt5 * self.q42c - self.q40)
+        h_xyyy = -0.125 * (
+            constants.rt5 * self.q42s + constants.rt35 * self.q44s
+        )
+        h_xyyz = -0.0625 * (
+            constants.rt10 * self.q41c + constants.rt70 * self.q43c
+        )
+        h_xyzz = 0.25 * constants.rt5 * self.q42s
+        h_xzzz = constants.rt5_8 * self.q41c
+        h_yyyy = (
+            0.375 * self.q40
+            + 0.25 * constants.rt5 * self.q42c
+            + 0.125 * constants.rt35 * self.q44c
+        )
+        h_yyyz = -0.0625 * (
+            3.0 * constants.rt10 * self.q41s + constants.rt70 * self.q43s
+        )
+        h_yyzz = -0.5 * (0.5 * constants.rt5 * self.q42c + self.q40)
+        h_yzzz = constants.rt5_8 * self.q41s
+        h_zzzz = self.q40
+
+        h = np.array(
+            [
+                [
+                    [
+                        [h_xxxx, h_xxxy, h_xxxz],
+                        [h_xxxy, h_xxyy, h_xxyz],
+                        [h_xxxz, h_xxyz, h_xxzz],
+                    ],
+                    [
+                        [h_xxxy, h_xxyy, h_xxyz],
+                        [h_xxyy, h_xyyy, h_xyyz],
+                        [h_xxyz, h_xyyz, h_xyzz],
+                    ],
+                    [
+                        [h_xxxz, h_xxyz, h_xxzz],
+                        [h_xxyz, h_xyyz, h_xyzz],
+                        [h_xxzz, h_xyzz, h_xzzz],
+                    ],
+                ],
+                [
+                    [
+                        [h_xxxy, h_xxyy, h_xxyz],
+                        [h_xxyy, h_xyyy, h_xyyz],
+                        [h_xxyz, h_xyyz, h_xyzz],
+                    ],
+                    [
+                        [h_xxyy, h_xyyy, h_xyyz],
+                        [h_xyyy, h_yyyy, h_yyyz],
+                        [h_xyyz, h_yyyz, h_yyzz],
+                    ],
+                    [
+                        [h_xxyz, h_xyyz, h_xyzz],
+                        [h_xyyz, h_yyyz, h_yyzz],
+                        [h_xyzz, h_yyzz, h_yzzz],
+                    ],
+                ],
+                [
+                    [
+                        [h_xxxz, h_xxyz, h_xxzz],
+                        [h_xxyz, h_xyyz, h_xyzz],
+                        [h_xxzz, h_xyzz, h_xzzz],
+                    ],
+                    [
+                        [h_xxyz, h_xyyz, h_xyzz],
+                        [h_xyyz, h_yyyz, h_yyzz],
+                        [h_xyzz, h_yyzz, h_yzzz],
+                    ],
+                    [
+                        [h_xxzz, h_xyzz, h_xzzz],
+                        [h_xyzz, h_yyzz, h_yzzz],
+                        [h_xzzz, h_yzzz, h_zzzz],
+                    ],
+                ],
+            ]
+        )
+
+        h_rotated = np.einsum(
+            "ia,jb,kc,ld,abcd->ijkl", self.C(), self.C(), self.C(), self.C(), h
+        )
+
+        self.q40 = h_rotated[2, 2, 2, 2]
+        self.q41c = constants.rt_8_5 * h_rotated[0, 2, 2, 2]
+        self.q41s = constants.rt_8_5 * h_rotated[1, 2, 2, 2]
+        self.q42c = (
+            2
+            * constants.rt_1_5
+            * (h_rotated[0, 0, 2, 2] - h_rotated[1, 1, 2, 2])
+        )
+        self.q42s = 4 * constants.rt_1_5 * h_rotated[0, 1, 2, 2]
+        self.q43c = (
+            2
+            * constants.rt_2_35
+            * (h_rotated[0, 0, 0, 2] - 3 * h_rotated[0, 1, 1, 2])
+        )
+        self.q43s = (
+            2
+            * constants.rt_2_35
+            * (3 * h_rotated[0, 0, 1, 2] - h_rotated[1, 1, 1, 2])
+        )
+        self.q44c = constants.rt_1_35 * (
+            h_rotated[0, 0, 0, 0]
+            - 6 * h_rotated[0, 0, 1, 1]
+            + h_rotated[1, 1, 1, 1]
+        )
+        self.q44s = (
+            4
+            * constants.rt_1_35
+            * (h_rotated[0, 0, 0, 1] - h_rotated[0, 1, 1, 1])
+        )
+
+    @buildermethod
+    def read_json(self):
+        with open(self.path, "r") as f:
+            int_data = json.load(f)
+            self.integration_data = int_data["integration"]
+            self.multipoles_data = int_data["multipoles"]
+            self.iqa_data = int_data["iqa_data"]
+
+    @property
+    def backup_path(self):
+        return self.path.parent / (self.path.name + ".bak")
+
+    def backup_int(self):
+        self.move(self.backup_path)
+
+    def write_json(self):
+        int_data = {
+            "integration": self.integration_data,
+            "multipoles": self.multipoles_data,
+            "iqa_data": self.iqa_data,
+        }
+
+        with open(self.path, "w") as f:
+            json.dump(int_data, f)
+
+    @property
+    def num(self):
+        return int(re.findall("\d+", self.atom)[0])
+
+    @property
+    def integration_error(self):
+        return self.integration_data["L"]
+
+    @property
+    def eiqa(self):
+        return self.iqa_data["E_IQA(A)"]
+
+    @property
+    def iqa(self):
+        return self.eiqa
+
+    @property
+    def multipoles(self):
+        return {
+            multipole: self.multipoles_data[multipole]
+            for multipole in constants.multipole_names
+        }
+
+    @property
+    def q(self):
+        return self.integration_data["q"]
+
+    @property
+    def q00(self):
+        return self.q
+
+    @property
+    def dipole(self):
+        return np.sqrt(sum([self.q10 ** 2, self.q11c ** 2, self.q11s ** 2]))
+
+    def revert_backup(self):
+        move(self.backup_path, self.path)
+
+    def getattr_as_dict(self, attr):
+        pass