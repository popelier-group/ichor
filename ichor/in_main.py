<<<<<<< HEAD
=======
""" This is used to check if ichor is launched as command line interface (CLI) or used as a library. The __init__.py directly below the ichor directory
sets the value of _IN_MAIN. If ichor3.py is the file that is being ran, then ICHOR is ran as CLI, so the class Arguments needs to be used. If ichor is used
as a library, then the Arguments class is not used. This is needed to prevent cyclic imports or settings overwriting that Arguments does."""

from ichor.typing import F
>>>>>>> 324b50b9
from functools import wraps
from typing import Any

from ichor.typing import F

_IN_MAIN = False


def main_only(f: F) -> F:
    @wraps(f)
    def wrapper(*args, **kwargs) -> Any:
        if _IN_MAIN:
            return f(*args, **kwargs)

    return wrapper
<|MERGE_RESOLUTION|>--- conflicted
+++ resolved
@@ -1,23 +1,19 @@
-<<<<<<< HEAD
-=======
-""" This is used to check if ichor is launched as command line interface (CLI) or used as a library. The __init__.py directly below the ichor directory
-sets the value of _IN_MAIN. If ichor3.py is the file that is being ran, then ICHOR is ran as CLI, so the class Arguments needs to be used. If ichor is used
-as a library, then the Arguments class is not used. This is needed to prevent cyclic imports or settings overwriting that Arguments does."""
-
-from ichor.typing import F
->>>>>>> 324b50b9
-from functools import wraps
-from typing import Any
-
-from ichor.typing import F
-
-_IN_MAIN = False
-
-
-def main_only(f: F) -> F:
-    @wraps(f)
-    def wrapper(*args, **kwargs) -> Any:
-        if _IN_MAIN:
-            return f(*args, **kwargs)
-
-    return wrapper
+""" This is used to check if ichor is launched as command line interface (CLI) or used as a library. The __init__.py directly below the ichor directory
+sets the value of _IN_MAIN. If ichor3.py is the file that is being ran, then ICHOR is ran as CLI, so the class Arguments needs to be used. If ichor is used
+as a library, then the Arguments class is not used. This is needed to prevent cyclic imports or settings overwriting that Arguments does."""
+
+from functools import wraps
+from typing import Any
+
+from ichor.typing import F
+
+_IN_MAIN = False
+
+
+def main_only(f: F) -> F:
+    @wraps(f)
+    def wrapper(*args, **kwargs) -> Any:
+        if _IN_MAIN:
+            return f(*args, **kwargs)
+
+    return wrapper