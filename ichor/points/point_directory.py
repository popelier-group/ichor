<<<<<<< HEAD
import os
import re
from typing import Optional

from ichor.atoms import AtomsNotFoundError
from ichor.common.functools import buildermethod, classproperty
from ichor.files import GJF, WFN, Directory, FileState, INTs
from ichor.geometry import AtomData
from ichor.points.point import Point


class PointDirectory(Point, Directory):
    gjf: Optional[GJF] = None
    wfn: Optional[WFN] = None
    ints: Optional[INTs] = None

    def __init__(self, path):
        Directory.__init__(self, path)

    @classproperty
    def dirpattern(self):
        from ichor.globals import GLOBALS

        return re.compile(rf"{GLOBALS.SYSTEM_NAME}\d+")

    # def parse(self):
    #     super().parse()
    # print("setting atoms")
    # if self.ints.path.exists() and self.gjf.path.exists():
    #     print("adding atoms to path")
    #     with self.ints.block():
    #         self.ints.atoms = self.gjf.atoms
    #     print("atoms added")

    @property
    def atoms(self):
        if self.gjf.exists():
            return self.gjf.atoms
        elif self.wfn.exists():
            return self.wfn.atoms
        raise AtomsNotFoundError(f"'atoms' not found for point '{self.path}'")

    def get_atom_data(self, atom) -> AtomData:
        if self.ints:
            return AtomData(self.atoms[atom], self.ints[atom])
        else:
            return AtomData(self.atoms[atom])

    def __getattr__(self, item):
        try:
            return getattr(self.ints, item)
        except AttributeError:
            try:
                return getattr(self.gjf, item)
            except AttributeError:
                try:
                    return getattr(self.wfn, item)
                except AttributeError:
                    raise AttributeError(
                        f"'{self.path}' instance of '{self.__class__.__name__}' object has no attribute '{item}'"
                    )

    def __repr__(self):
        return str(self.path)
=======
import os
import re
from typing import Optional

from ichor.atoms import AtomsNotFoundError
from ichor.common.functools import classproperty
from ichor.files import GJF, WFN, Directory, INTs
from ichor.geometry import AtomData
from ichor.points.point import Point


class PointDirectory(Point, Directory):
    """
    A helper class that wraps around ONE directory which contains ONE point (one molecular geometry).

    :param path: Path to a directory which contains ONE point.

    Attributes:
        cls.gjf Optional[GJF]: Used when iterating over __annotations__
        cls.wfn Optional[WFN]: Used when iterating over __annotations__
        cls.ints Optional[INTs]: Used when iterating over __annotations__
    """
    gjf: Optional[GJF] = None 
    wfn: Optional[WFN] = None
    ints: Optional[INTs] = None

    def __init__(self, path):
        Directory.__init__(self, path)  # this will execute the self.parse() that is implemented in Directory as not impelemted here

    @classproperty
    def dirpattern(self) -> re.Pattern:
        """A regex pattern corresponding to the name of the system name (stored in GLOBALS.SYSTEM_NAME)."""
        from ichor.globals import GLOBALS

        return re.compile(rf"{GLOBALS.SYSTEM_NAME}\d+")

    @property
    def atoms(self) -> "Atoms": 
        if self.gjf.exists():
            return self.gjf.atoms
        elif self.wfn.exists():
            return self.wfn.atoms
        raise AtomsNotFoundError(f"'atoms' not found for point '{self.path}'")

    def get_atom_data(self, atom) -> AtomData:
        if self.ints:
            return AtomData(self.atoms[atom], self.ints[atom])
        else:
            return AtomData(self.atoms[atom])

    def __getattr__(self, item):
        try:
            return getattr(self.ints, item)
        except AttributeError:
            try:
                return getattr(self.gjf, item)
            except AttributeError:
                try:
                    return getattr(self.wfn, item)
                except AttributeError:
                    raise AttributeError(
                        f"'{self.path}' instance of '{self.__class__.__name__}' object has no attribute '{item}'"
                    )

    def __repr__(self):
        return str(self.path)
>>>>>>> 40a9e1b4
<|MERGE_RESOLUTION|>--- conflicted
+++ resolved
@@ -1,4 +1,3 @@
-<<<<<<< HEAD
 import os
 import re
 from typing import Optional
@@ -11,19 +10,32 @@
 
 
 class PointDirectory(Point, Directory):
+    """
+    A helper class that wraps around ONE directory which contains ONE point (one molecular geometry).
+
+    :param path: Path to a directory which contains ONE point.
+
+    Attributes:
+        cls.gjf Optional[GJF]: Used when iterating over __annotations__
+        cls.wfn Optional[WFN]: Used when iterating over __annotations__
+        cls.ints Optional[INTs]: Used when iterating over __annotations__
+    """
+
     gjf: Optional[GJF] = None
     wfn: Optional[WFN] = None
     ints: Optional[INTs] = None
 
     def __init__(self, path):
-        Directory.__init__(self, path)
+        Directory.__init__(self, path)  # this will execute the self.parse() that is implemented in Directory because self.parse is not implemented for PointDirectory
 
     @classproperty
     def dirpattern(self):
+        """A regex pattern corresponding to the name of the system name (stored in GLOBALS.SYSTEM_NAME)."""
         from ichor.globals import GLOBALS
 
         return re.compile(rf"{GLOBALS.SYSTEM_NAME}\d+")
 
+    # matt_todo: Is this needed?
     # def parse(self):
     #     super().parse()
     # print("setting atoms")
@@ -35,6 +47,7 @@
 
     @property
     def atoms(self):
+        """ Returns the `Atoms` instance which the `PointDirectory` encapsulates."""
         if self.gjf.exists():
             return self.gjf.atoms
         elif self.wfn.exists():
@@ -62,72 +75,4 @@
                     )
 
     def __repr__(self):
-        return str(self.path)
-=======
-import os
-import re
-from typing import Optional
-
-from ichor.atoms import AtomsNotFoundError
-from ichor.common.functools import classproperty
-from ichor.files import GJF, WFN, Directory, INTs
-from ichor.geometry import AtomData
-from ichor.points.point import Point
-
-
-class PointDirectory(Point, Directory):
-    """
-    A helper class that wraps around ONE directory which contains ONE point (one molecular geometry).
-
-    :param path: Path to a directory which contains ONE point.
-
-    Attributes:
-        cls.gjf Optional[GJF]: Used when iterating over __annotations__
-        cls.wfn Optional[WFN]: Used when iterating over __annotations__
-        cls.ints Optional[INTs]: Used when iterating over __annotations__
-    """
-    gjf: Optional[GJF] = None 
-    wfn: Optional[WFN] = None
-    ints: Optional[INTs] = None
-
-    def __init__(self, path):
-        Directory.__init__(self, path)  # this will execute the self.parse() that is implemented in Directory as not impelemted here
-
-    @classproperty
-    def dirpattern(self) -> re.Pattern:
-        """A regex pattern corresponding to the name of the system name (stored in GLOBALS.SYSTEM_NAME)."""
-        from ichor.globals import GLOBALS
-
-        return re.compile(rf"{GLOBALS.SYSTEM_NAME}\d+")
-
-    @property
-    def atoms(self) -> "Atoms": 
-        if self.gjf.exists():
-            return self.gjf.atoms
-        elif self.wfn.exists():
-            return self.wfn.atoms
-        raise AtomsNotFoundError(f"'atoms' not found for point '{self.path}'")
-
-    def get_atom_data(self, atom) -> AtomData:
-        if self.ints:
-            return AtomData(self.atoms[atom], self.ints[atom])
-        else:
-            return AtomData(self.atoms[atom])
-
-    def __getattr__(self, item):
-        try:
-            return getattr(self.ints, item)
-        except AttributeError:
-            try:
-                return getattr(self.gjf, item)
-            except AttributeError:
-                try:
-                    return getattr(self.wfn, item)
-                except AttributeError:
-                    raise AttributeError(
-                        f"'{self.path}' instance of '{self.__class__.__name__}' object has no attribute '{item}'"
-                    )
-
-    def __repr__(self):
-        return str(self.path)
->>>>>>> 40a9e1b4
+        return str(self.path)