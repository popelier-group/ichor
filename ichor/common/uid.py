<<<<<<< HEAD
from uuid import UUID, uuid4


def get_uid() -> UUID:
    return uuid4()


def set_uid(uid=None):
    from ichor.globals import GLOBALS

    if GLOBALS.SUBMITTED and GLOBALS.UID:
        return
    GLOBALS.UID = uid or get_uid()
=======
""" Useful functions for universally unique identifiers (UUIDs). These are used by ICHOR's file handling to write out uniquely named files which contain
the names of the files that are going to be used for jobs submitted to compute nodes. This has to be done because it is impossible to submit jobs from compute
nodes on CSF3 (which leads to the complexity of the file handling system)."""

from uuid import UUID, uuid4


def get_uid() -> UUID:
    """ Get a random universally unique identifier (UUID) for a job."""
    return uuid4()


def set_uid(uid=None):
    """ Set the GLOBALS Unique ID to one given by get_uid()"""
    from ichor.globals import GLOBALS

    # matt_todo: GLOBALS.SUBMITTED is set to False (and says to not change), so not sure what this is doing
    if GLOBALS.SUBMITTED and GLOBALS.UID:
        return
    GLOBALS.UID = uid or get_uid()
>>>>>>> 40a9e1b4
<|MERGE_RESOLUTION|>--- conflicted
+++ resolved
@@ -1,18 +1,3 @@
-<<<<<<< HEAD
-from uuid import UUID, uuid4
-
-
-def get_uid() -> UUID:
-    return uuid4()
-
-
-def set_uid(uid=None):
-    from ichor.globals import GLOBALS
-
-    if GLOBALS.SUBMITTED and GLOBALS.UID:
-        return
-    GLOBALS.UID = uid or get_uid()
-=======
 """ Useful functions for universally unique identifiers (UUIDs). These are used by ICHOR's file handling to write out uniquely named files which contain
 the names of the files that are going to be used for jobs submitted to compute nodes. This has to be done because it is impossible to submit jobs from compute
 nodes on CSF3 (which leads to the complexity of the file handling system)."""
@@ -32,5 +17,4 @@
     # matt_todo: GLOBALS.SUBMITTED is set to False (and says to not change), so not sure what this is doing
     if GLOBALS.SUBMITTED and GLOBALS.UID:
         return
-    GLOBALS.UID = uid or get_uid()
->>>>>>> 40a9e1b4
+    GLOBALS.UID = uid or get_uid()