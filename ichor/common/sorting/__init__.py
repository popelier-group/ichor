--- conflicted
+++ resolved
@@ -1,10 +1,3 @@
-<<<<<<< HEAD
-from ichor.common.sorting.natsort import natsort
-
-__all__ = [
-    "natsort",
-]
-=======
 """ natsort is used to sort things like atom names. The code is vendored from the natsort python package (see https://pypi.org/project/natsort/),
 but it is made to work in ICHOR without having to download the extra dependency."""
 
@@ -12,5 +5,4 @@
 
 __all__ = [
     "natsort",
-]
->>>>>>> 40a9e1b4
+]