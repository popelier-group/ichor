--- conflicted
+++ resolved
@@ -1,17 +1,3 @@
-<<<<<<< HEAD
-from functools import wraps
-
-from ichor.typing import F, T
-
-
-def buildermethod(func: F) -> F:
-    @wraps(func)
-    def wrapper(self: T, *args, **kwargs) -> T:
-        func(self, *args, **kwargs)
-        return self
-
-    return wrapper
-=======
 from functools import wraps
 
 from ichor.typing import F, T
@@ -40,5 +26,4 @@
         func(self, *args, **kwargs)
         return self
 
-    return wrapper
->>>>>>> 40a9e1b4
+    return wrapper