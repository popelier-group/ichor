<<<<<<< HEAD
from typing import IO, Callable, Dict, Iterable


class dummy_tqdm:
    """
    Decorate an iterable object, returning an iterator which acts exactly
    like the original iterable.

    Used to replace tqdm when not writing to std.out, prevents ugly
    output files, should function identically while doing nothing

    Can be used as a substitution to make tqdm not a required dependency
    """

    def __new__(cls, *args, **kwargs):
        # Create a new instance
        instance = object.__new__(cls)
        return instance

    def __init__(
        self,
        iterable: Iterable = None,
        desc: str = None,
        total: int = None,
        leave: bool = True,
        file: IO = None,
        ncols: int = None,
        mininterval: float = 0.1,
        maxinterval: float = 10.0,
        miniters: int = None,
        ascii: str = None,
        disable: bool = False,
        unit: str = "it",
        unit_scale: bool = False,
        dynamic_ncols: bool = False,
        smoothing: float = 0.3,
        bar_format: str = None,
        initial: int = 0,
        position: int = None,
        postfix: int = None,
        unit_divisor: int = 1000,
        write_bytes: IO = None,
        lock_args: str = None,
        gui: Callable = False,
        **kwargs,
    ):

        # Store the arguments
        self.iterable = iterable
        self.desc = desc or ""
        self.total = total
        self.leave = leave
        self.fp = file
        self.ncols = ncols
        self.mininterval = mininterval
        self.maxinterval = maxinterval
        self.miniters = miniters
        self.ascii = ascii
        self.disable = disable
        self.unit = unit
        self.unit_scale = unit_scale
        self.unit_divisor = unit_divisor
        self.lock_args = lock_args
        self.gui = gui
        self.dynamic_ncols = dynamic_ncols
        self.bar_format = bar_format
        self.postfix = None

        # Init the iterations counters
        self.last_print_n = initial
        self.n = initial

        self.pos = 0

    def __bool__(self):
        if self.total is not None:
            return self.total > 0
        return bool(self.iterable)

    def __nonzero__(self):
        return self.__bool__()

    def __len__(self):
        return 0

    def __enter__(self):
        return self

    def __exit__(self, exc_type, exc_value, traceback):
        pass

    def clear(self, nolock: bool = False):
        pass

    def refresh(self, nolock: bool = False, lock_args: str = None):
        pass

    def unpause(self):
        pass

    def reset(self, total: int = None):
        pass

    def set_description(self, desc: str = None, refresh: bool = True):
        pass

    def set_description_str(self, desc: str = None, refresh: bool = True):
        pass

    def set_postfix(
        self,
        ordered_dict: Dict[str, str] = None,
        refresh: bool = True,
        **kwargs,
    ):
        pass

    def set_postfix_str(self, s: str = "", refresh: bool = True):
        pass

    def moveto(self, n):
        pass

    def update(self):
        pass

    @property
    def format_dict(self):
        pass

    def display(self, msg: str = None, pos: int = None):
        pass

    def __hash__(self):
        return id(self)

    def __iter__(self):
        # Inlining instance variables as locals (speed optimisation)
        iterable = self.iterable
        yield from iterable
=======
from typing import IO, Callable, Dict, Iterable


class dummy_tqdm:
    """
    Decorate an iterable object, returning an iterator which acts exactly
    like the original iterable.

    Used to replace tqdm when not writing to std.out, prevents ugly
    output files, should function identically while doing nothing

    Can be used as a substitution to make tqdm not a required dependency.
    """

    def __new__(cls, *args, **kwargs):
        # Create a new instance
        instance = object.__new__(cls)
        return instance

    def __init__(
        self,
        iterable: Iterable = None,
        desc: str = None,
        total: int = None,
        leave: bool = True,
        file: IO = None,
        ncols: int = None,
        mininterval: float = 0.1,
        maxinterval: float = 10.0,
        miniters: int = None,
        ascii: str = None,
        disable: bool = False,
        unit: str = "it",
        unit_scale: bool = False,
        dynamic_ncols: bool = False,
        smoothing: float = 0.3,
        bar_format: str = None,
        initial: int = 0,
        position: int = None,
        postfix: int = None,
        unit_divisor: int = 1000,
        write_bytes: IO = None,
        lock_args: str = None,
        gui: Callable = False,
        **kwargs,
    ):

        # Store the arguments
        self.iterable = iterable
        self.desc = desc or ""
        self.total = total
        self.leave = leave
        self.fp = file
        self.ncols = ncols
        self.mininterval = mininterval
        self.maxinterval = maxinterval
        self.miniters = miniters
        self.ascii = ascii
        self.disable = disable
        self.unit = unit
        self.unit_scale = unit_scale
        self.unit_divisor = unit_divisor
        self.lock_args = lock_args
        self.gui = gui
        self.dynamic_ncols = dynamic_ncols
        self.bar_format = bar_format
        self.postfix = None

        # Init the iterations counters
        self.last_print_n = initial
        self.n = initial

        self.pos = 0

    def __bool__(self):
        if self.total is not None:
            return self.total > 0
        return bool(self.iterable)

    def __nonzero__(self):
        return self.__bool__()

    def __len__(self):
        return 0

    def __enter__(self):
        return self

    def __exit__(self, exc_type, exc_value, traceback):
        pass

    def clear(self, nolock: bool = False):
        pass

    def refresh(self, nolock: bool = False, lock_args: str = None):
        pass

    def unpause(self):
        pass

    def reset(self, total: int = None):
        pass

    def set_description(self, desc: str = None, refresh: bool = True):
        pass

    def set_description_str(self, desc: str = None, refresh: bool = True):
        pass

    def set_postfix(
        self,
        ordered_dict: Dict[str, str] = None,
        refresh: bool = True,
        **kwargs,
    ):
        pass

    def set_postfix_str(self, s: str = "", refresh: bool = True):
        pass

    def moveto(self, n):
        pass

    def update(self):
        pass

    @property
    def format_dict(self):
        pass

    def display(self, msg: str = None, pos: int = None):
        pass

    def __hash__(self):
        return id(self)

    def __iter__(self):
        # Inlining instance variables as locals (speed optimisation)
        iterable = self.iterable
        yield from iterable
>>>>>>> 40a9e1b4
<|MERGE_RESOLUTION|>--- conflicted
+++ resolved
@@ -1,145 +1,3 @@
-<<<<<<< HEAD
-from typing import IO, Callable, Dict, Iterable
-
-
-class dummy_tqdm:
-    """
-    Decorate an iterable object, returning an iterator which acts exactly
-    like the original iterable.
-
-    Used to replace tqdm when not writing to std.out, prevents ugly
-    output files, should function identically while doing nothing
-
-    Can be used as a substitution to make tqdm not a required dependency
-    """
-
-    def __new__(cls, *args, **kwargs):
-        # Create a new instance
-        instance = object.__new__(cls)
-        return instance
-
-    def __init__(
-        self,
-        iterable: Iterable = None,
-        desc: str = None,
-        total: int = None,
-        leave: bool = True,
-        file: IO = None,
-        ncols: int = None,
-        mininterval: float = 0.1,
-        maxinterval: float = 10.0,
-        miniters: int = None,
-        ascii: str = None,
-        disable: bool = False,
-        unit: str = "it",
-        unit_scale: bool = False,
-        dynamic_ncols: bool = False,
-        smoothing: float = 0.3,
-        bar_format: str = None,
-        initial: int = 0,
-        position: int = None,
-        postfix: int = None,
-        unit_divisor: int = 1000,
-        write_bytes: IO = None,
-        lock_args: str = None,
-        gui: Callable = False,
-        **kwargs,
-    ):
-
-        # Store the arguments
-        self.iterable = iterable
-        self.desc = desc or ""
-        self.total = total
-        self.leave = leave
-        self.fp = file
-        self.ncols = ncols
-        self.mininterval = mininterval
-        self.maxinterval = maxinterval
-        self.miniters = miniters
-        self.ascii = ascii
-        self.disable = disable
-        self.unit = unit
-        self.unit_scale = unit_scale
-        self.unit_divisor = unit_divisor
-        self.lock_args = lock_args
-        self.gui = gui
-        self.dynamic_ncols = dynamic_ncols
-        self.bar_format = bar_format
-        self.postfix = None
-
-        # Init the iterations counters
-        self.last_print_n = initial
-        self.n = initial
-
-        self.pos = 0
-
-    def __bool__(self):
-        if self.total is not None:
-            return self.total > 0
-        return bool(self.iterable)
-
-    def __nonzero__(self):
-        return self.__bool__()
-
-    def __len__(self):
-        return 0
-
-    def __enter__(self):
-        return self
-
-    def __exit__(self, exc_type, exc_value, traceback):
-        pass
-
-    def clear(self, nolock: bool = False):
-        pass
-
-    def refresh(self, nolock: bool = False, lock_args: str = None):
-        pass
-
-    def unpause(self):
-        pass
-
-    def reset(self, total: int = None):
-        pass
-
-    def set_description(self, desc: str = None, refresh: bool = True):
-        pass
-
-    def set_description_str(self, desc: str = None, refresh: bool = True):
-        pass
-
-    def set_postfix(
-        self,
-        ordered_dict: Dict[str, str] = None,
-        refresh: bool = True,
-        **kwargs,
-    ):
-        pass
-
-    def set_postfix_str(self, s: str = "", refresh: bool = True):
-        pass
-
-    def moveto(self, n):
-        pass
-
-    def update(self):
-        pass
-
-    @property
-    def format_dict(self):
-        pass
-
-    def display(self, msg: str = None, pos: int = None):
-        pass
-
-    def __hash__(self):
-        return id(self)
-
-    def __iter__(self):
-        # Inlining instance variables as locals (speed optimisation)
-        iterable = self.iterable
-        yield from iterable
-=======
 from typing import IO, Callable, Dict, Iterable
 
 
@@ -279,5 +137,4 @@
     def __iter__(self):
         # Inlining instance variables as locals (speed optimisation)
         iterable = self.iterable
-        yield from iterable
->>>>>>> 40a9e1b4
+        yield from iterable