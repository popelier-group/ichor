--- conflicted
+++ resolved
@@ -1,17 +1,9 @@
-<<<<<<< HEAD
+"""Open the main menu for ICHOR when running `python ichor3.py`. From there, the user can select what jobs to run."""
+
 from ichor.main import main_menu
 import warnings
 
-warnings.filterwarnings("ignore", category=FutureWarning)
+warnings.filterwarnings("ignore", category=FutureWarning)  # matt_todo: why is this line needed, it did not exist before
 
 if __name__ == '__main__':
-    main_menu()
-=======
-"""Open the main menu for ICHOR when running `python ichor3.py`. From there, the user can select what jobs to run."""
-
-from ichor.main import main_menu
-
-
-if __name__ == '__main__':
-    main_menu()
->>>>>>> 40a9e1b4
+    main_menu()